--- conflicted
+++ resolved
@@ -421,43 +421,8 @@
                         PortNum.PAXCOUNTER_APP_VALUE -> PaxcountProtos.Paxcount.parseFrom(payload).toString()
                         PortNum.STORE_FORWARD_APP_VALUE ->
                             StoreAndForwardProtos.StoreAndForward.parseFrom(payload).toString()
-<<<<<<< HEAD
-                        PortNum.NEIGHBORINFO_APP_VALUE -> {
-                            val info = MeshProtos.NeighborInfo.parseFrom(payload)
-                            val formatNode: (Int) -> String = { nodeNum ->
-                                val user = nodeRepository.nodeDBbyNum.value[nodeNum]?.user
-                                val shortName = user?.shortName?.takeIf { it.isNotEmpty() } ?: ""
-                                val nodeId = "!%08x".format(nodeNum)
-                                if (shortName.isNotEmpty()) "$nodeId ($shortName)" else nodeId
-                            }
-                            buildString {
-                                appendLine("NeighborInfo:")
-                                appendLine("node_id: ${formatNode(info.nodeId)}")
-                                appendLine("last_sent_by_id: ${formatNode(info.lastSentById)}")
-                                appendLine("node_broadcast_interval_secs: ${info.nodeBroadcastIntervalSecs}")
-                                if (info.neighborsCount > 0) {
-                                    appendLine("neighbors:")
-                                    info.neighborsList.forEach { n ->
-                                        appendLine("  - node_id: ${formatNode(n.nodeId)} snr: ${n.snr}")
-                                    }
-                                }
-                            }
-                        }
-                        PortNum.TRACEROUTE_APP_VALUE -> {
-                            val getUsername: (Int) -> String = { nodeNum ->
-                                val user = nodeRepository.nodeDBbyNum.value[nodeNum]?.user
-                                val shortName = user?.shortName?.takeIf { it.isNotEmpty() } ?: ""
-                                val nodeId = "!%08x".format(nodeNum)
-                                if (shortName.isNotEmpty()) "$nodeId ($shortName)" else nodeId
-                            }
-                            packet.getTracerouteResponse(getUsername)
-                                ?: runCatching { MeshProtos.RouteDiscovery.parseFrom(payload).toString() }.getOrNull()
-                                ?: payload.joinToString(" ") { HEX_FORMAT.format(it) }
-                        }
-=======
                         PortNum.NEIGHBORINFO_APP_VALUE -> decodeNeighborInfo(payload)
                         PortNum.TRACEROUTE_APP_VALUE -> decodeTraceroute(packet, payload)
->>>>>>> 4a5c63a2
                         else -> payload.joinToString(" ") { HEX_FORMAT.format(it) }
                     }
                 } catch (e: InvalidProtocolBufferException) {
