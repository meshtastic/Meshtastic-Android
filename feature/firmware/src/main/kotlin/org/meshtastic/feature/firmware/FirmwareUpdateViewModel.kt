/*
 * Copyright (c) 2025 Meshtastic LLC
 *
 * This program is free software: you can redistribute it and/or modify
 * it under the terms of the GNU General Public License as published by
 * the Free Software Foundation, either version 3 of the License, or
 * (at your option) any later version.
 *
 * This program is distributed in the hope that it will be useful,
 * but WITHOUT ANY WARRANTY; without even the implied warranty of
 * MERCHANTABILITY or FITNESS FOR A PARTICULAR PURPOSE.  See the
 * GNU General Public License for more details.
 *
 * You should have received a copy of the GNU General Public License
 * along with this program.  If not, see <https://www.gnu.org/licenses/>.
 */

package org.meshtastic.feature.firmware

import android.content.Context
import android.net.Uri
import androidx.lifecycle.ViewModel
import androidx.lifecycle.viewModelScope
import dagger.hilt.android.lifecycle.HiltViewModel
import dagger.hilt.android.qualifiers.ApplicationContext
import kotlinx.coroutines.CancellationException
import kotlinx.coroutines.Dispatchers
import kotlinx.coroutines.Job
import kotlinx.coroutines.channels.awaitClose
import kotlinx.coroutines.flow.Flow
import kotlinx.coroutines.flow.MutableStateFlow
import kotlinx.coroutines.flow.StateFlow
import kotlinx.coroutines.flow.asStateFlow
import kotlinx.coroutines.flow.callbackFlow
import kotlinx.coroutines.flow.collectLatest
import kotlinx.coroutines.flow.flowOn
import kotlinx.coroutines.isActive
import kotlinx.coroutines.launch
import kotlinx.coroutines.withContext
import no.nordicsemi.android.dfu.DfuProgressListenerAdapter
import no.nordicsemi.android.dfu.DfuServiceInitiator
import no.nordicsemi.android.dfu.DfuServiceListenerHelper
import no.nordicsemi.kotlin.ble.client.android.CentralManager
import no.nordicsemi.kotlin.ble.core.ConnectionState
import okhttp3.OkHttpClient
import okhttp3.Request
import org.jetbrains.compose.resources.getString
import org.meshtastic.core.datastore.BootloaderWarningDataSource
import org.meshtastic.core.data.repository.DeviceHardwareRepository
import org.meshtastic.core.data.repository.FirmwareReleaseRepository
import org.meshtastic.core.data.repository.NodeRepository
import org.meshtastic.core.database.entity.FirmwareRelease
import org.meshtastic.core.database.entity.FirmwareReleaseType
import org.meshtastic.core.datastore.BootloaderWarningDataSource
import org.meshtastic.core.model.DeviceHardware
import org.meshtastic.core.service.ServiceRepository
import org.meshtastic.core.strings.Res
import org.meshtastic.core.strings.firmware_update_extracting
import org.meshtastic.core.strings.firmware_update_failed
import org.meshtastic.core.strings.firmware_update_invalid_address
import org.meshtastic.core.strings.firmware_update_no_device
import org.meshtastic.core.strings.firmware_update_not_found_in_release
import org.meshtastic.core.strings.firmware_update_starting_dfu
import org.meshtastic.core.strings.firmware_update_starting_service
import org.meshtastic.core.strings.firmware_update_unknown_hardware
import org.meshtastic.core.strings.firmware_update_updating
import timber.log.Timber
import java.io.File
import java.io.FileOutputStream
import java.io.IOException
import java.util.zip.ZipEntry
import java.util.zip.ZipInputStream
import javax.inject.Inject

private const val NO_DEVICE_SELECTED = "n"
private const val DFU_RECONNECT_PREFIX = "x"
private const val DOWNLOAD_BUFFER_SIZE = 8192
private const val PERCENT_MAX_VALUE = 100f

private const val SCAN_TIMEOUT = 2000L

private const val PACKETS_BEFORE_PRN = 8

private val BLUETOOTH_ADDRESS_REGEX = Regex("([0-9A-Fa-f]{2}:){5}[0-9A-Fa-f]{2}")

/**
 * ViewModel responsible for managing the firmware update process for Meshtastic devices.
 *
 * It handles checking for updates, downloading firmware artifacts, extracting compatible firmware, and initiating the
 * Device Firmware Update (DFU) process over Bluetooth.
 */
@HiltViewModel
@Suppress("LongParameterList")
class FirmwareUpdateViewModel
@Inject
constructor(
    private val firmwareReleaseRepository: FirmwareReleaseRepository,
    private val deviceHardwareRepository: DeviceHardwareRepository,
    private val nodeRepository: NodeRepository,
    private val centralManager: CentralManager,
    client: OkHttpClient,
    private val serviceRepository: ServiceRepository,
    @ApplicationContext private val context: Context,
    private val bootloaderWarningDataSource: BootloaderWarningDataSource,
) : ViewModel() {

    private val _state = MutableStateFlow<FirmwareUpdateState>(FirmwareUpdateState.Idle)
    val state: StateFlow<FirmwareUpdateState> = _state.asStateFlow()

    private val _selectedReleaseType = MutableStateFlow(FirmwareReleaseType.STABLE)
    val selectedReleaseType: StateFlow<FirmwareReleaseType> = _selectedReleaseType.asStateFlow()

    private var updateJob: Job? = null
    private val fileHandler = FirmwareFileHandler(context, client)
    private var tempFirmwareFile: File? = null

    init {
        // Cleanup potential leftovers from previous crashes
        tempFirmwareFile = cleanupTemporaryFiles(fileHandler, tempFirmwareFile)
        checkForUpdates()

        // Start listening to DFU events immediately
        viewModelScope.launch { observeDfuProgress() }
    }

    override fun onCleared() {
        super.onCleared()
        tempFirmwareFile = cleanupTemporaryFiles(fileHandler, tempFirmwareFile)
    }

    /** Sets the desired [FirmwareReleaseType] (e.g., ALPHA, STABLE) and triggers a new update check. */
    fun setReleaseType(type: FirmwareReleaseType) {
        _selectedReleaseType.value = type
        checkForUpdates()
    }

    /**
     * Initiates a check for available firmware updates based on the selected release type.
     *
     * Validates the current device connection and hardware before fetching release information. Updates [state] to
     * [FirmwareUpdateState.Checking], then [FirmwareUpdateState.Ready] or [FirmwareUpdateState.Error].
     */
    fun checkForUpdates() {
        updateJob?.cancel()
        updateJob =
            viewModelScope.launch {
                _state.value = FirmwareUpdateState.Checking

                runCatching {
                    val validationResult = validateDeviceAndConnection()

                    if (validationResult == null) {
                        // Validation failed, state is already set to Error inside validateDeviceAndConnection
                        return@launch
                    }

                    val (ourNode, _, address) = validationResult
                    val deviceHardware = getDeviceHardware(ourNode) ?: return@launch

                    firmwareReleaseRepository.getReleaseFlow(_selectedReleaseType.value).collectLatest { release ->
                        val dismissed = bootloaderWarningDataSource.isDismissed(address)
                        _state.value =
                            FirmwareUpdateState.Ready(
                                release = release,
                                deviceHardware = deviceHardware,
                                address = address,
<<<<<<< HEAD
                                showBootloaderWarning = deviceHardware.requiresBootloaderUpgradeForOta == true &&
                                    !dismissed,
=======
                                showBootloaderWarning =
                                deviceHardware.requiresBootloaderUpgradeForOta == true && !dismissed,
>>>>>>> e18f72db
                            )
                    }
                }
                    .onFailure { e ->
                        if (e is CancellationException) throw e
                        Timber.e(e)
                        _state.value = FirmwareUpdateState.Error(e.message ?: "Unknown error")
                    }
            }
    }

    /**
     * Starts the firmware update process using the currently identified release.
     * 1. Downloads the firmware zip from the release URL.
     * 2. Extracts the correct firmware image for the connected device hardware.
     * 3. Initiates the DFU process.
     */
    @Suppress("TooGenericExceptionCaught")
    fun startUpdate() {
        val currentState = _state.value as? FirmwareUpdateState.Ready ?: return
        val release = currentState.release
        val hardware = currentState.deviceHardware
        val address = currentState.address

        if (release == null || !isValidBluetoothAddress(address)) return

        updateJob?.cancel()
        updateJob =
            viewModelScope.launch {
                try {
                    // 1. Download
                    _state.value = FirmwareUpdateState.Downloading(0f)

                    var firmwareFile: File? = null

                    // Try direct download of the specific device firmware
                    val version = release.id.removePrefix("v")
                    // We prefer platformioTarget because it matches the build artifact naming
                    // convention (lower-case with hyphens).
                    // hwModelSlug often uses underscores and uppercase
                    // (e.g. TRACKER_T1000_E vs tracker-t1000-e).
                    val target = hardware.platformioTarget.ifEmpty { hardware.hwModelSlug }
                    val filename = "firmware-$target-$version-ota.zip"
                    val directUrl = "https://meshtastic.github.io/firmware-$version/$filename"

                    if (fileHandler.checkUrlExists(directUrl)) {
                        try {
                            firmwareFile =
                                fileHandler.downloadFile(directUrl, "firmware_direct.zip") { progress ->
                                    _state.value = FirmwareUpdateState.Downloading(progress)
                                }
                        } catch (e: Exception) {
                            Timber.w(e, "Direct download failed, falling back to release zip")
                        }
                    }

                    if (firmwareFile == null) {
                        val zipUrl = getDeviceFirmwareUrl(release.zipUrl, hardware.architecture)

                        val downloadedZip =
                            fileHandler.downloadFile(zipUrl, "firmware_release.zip") { progress ->
                                _state.value = FirmwareUpdateState.Downloading(progress)
                            }

                        // Note: Current API does not provide checksums, so we rely on content-length
                        // checks during download and integrity checks during extraction.

                        // 2. Extract
                        _state.value = FirmwareUpdateState.Processing(getString(Res.string.firmware_update_extracting))
                        val extracted = fileHandler.extractFirmware(downloadedZip, hardware)

                        if (extracted == null) {
                            val msg = getString(Res.string.firmware_update_not_found_in_release, hardware.displayName)
                            _state.value = FirmwareUpdateState.Error(msg)
                            return@launch
                        }
                        firmwareFile = extracted
                    }

                    tempFirmwareFile = firmwareFile
                    initiateDfu(address, hardware, firmwareFile!!)
                } catch (e: CancellationException) {
                    throw e
                } catch (e: Exception) {
                    Timber.e(e)
                    _state.value = FirmwareUpdateState.Error(e.message ?: getString(Res.string.firmware_update_failed))
                }
            }
    }

    /**
     * Starts a firmware update using a local file provided via [Uri].
     *
     * Copies the content to a temporary file and initiates the DFU process.
     */
    @Suppress("TooGenericExceptionCaught")
    fun startUpdateFromFile(uri: Uri) {
        val currentState = _state.value as? FirmwareUpdateState.Ready ?: return
        val hardware = currentState.deviceHardware
        val address = currentState.address

        if (!isValidBluetoothAddress(address)) return

        updateJob?.cancel()
        updateJob =
            viewModelScope.launch {
                try {
                    _state.value = FirmwareUpdateState.Processing(getString(Res.string.firmware_update_extracting))
                    val localFile = fileHandler.copyUriToFile(uri)
                    tempFirmwareFile = localFile

                    initiateDfu(address, hardware, localFile)
                } catch (e: CancellationException) {
                    throw e
                } catch (e: Exception) {
                    Timber.e(e)
                    _state.value = FirmwareUpdateState.Error(e.message ?: "Local update failed")
                }
            }
    }

    /** Persists dismissal of the bootloader warning for the current device and updates state accordingly. */
    fun dismissBootloaderWarningForCurrentDevice() {
        val currentState = _state.value as? FirmwareUpdateState.Ready ?: return
        val address = currentState.address

        viewModelScope.launch {
            runCatching { bootloaderWarningDataSource.dismiss(address) }
                .onFailure { e ->
                    Timber.w(e, "Failed to persist bootloader warning dismissal for address=%s", address)
                }

            _state.value = currentState.copy(showBootloaderWarning = false)
        }
    }

    /**
     * Persists dismissal of the bootloader warning for the current device and updates state accordingly.
     */
    fun dismissBootloaderWarningForCurrentDevice() {
        val currentState = _state.value as? FirmwareUpdateState.Ready ?: return
        val address = currentState.address

        viewModelScope.launch {
            runCatching { bootloaderWarningDataSource.dismiss(address) }
                .onFailure { e -> Timber.w(e, "Failed to persist bootloader warning dismissal for address=%s", address) }

            _state.value = currentState.copy(showBootloaderWarning = false)
        }
    }

    /**
     * Configures the DFU service and starts the update.
     *
     * @param address The Bluetooth address of the target device.
     * @param deviceHardware The hardware definition of the target device.
     * @param firmwareFile The local file containing the firmware image.
     */
    private fun initiateDfu(address: String, deviceHardware: DeviceHardware, firmwareFile: File) {
        viewModelScope.launch {
            _state.value = FirmwareUpdateState.Processing(getString(Res.string.firmware_update_starting_service))

            serviceRepository.meshService?.setDeviceAddress(NO_DEVICE_SELECTED)

            DfuServiceInitiator(address)
                .disableResume()
                .setDeviceName(deviceHardware.displayName)
                .setForceScanningForNewAddressInLegacyDfu(true)
                .setForeground(true)
                .setKeepBond(true)
                .setPacketsReceiptNotificationsEnabled(true)
                .setPacketsReceiptNotificationsValue(PACKETS_BEFORE_PRN)
                .setScanTimeout(SCAN_TIMEOUT)
                .setUnsafeExperimentalButtonlessServiceInSecureDfuEnabled(true)
                .setZip(Uri.fromFile(firmwareFile))
                .start(context, FirmwareDfuService::class.java)
        }
    }

    /**
     * Bridges the callback-based DfuServiceListenerHelper to a Kotlin Flow. This decouples the listener implementation
     * from the ViewModel state.
     */
    private suspend fun observeDfuProgress() {
        dfuProgressFlow(context)
            .flowOn(Dispatchers.Main) // Listener Helper typically needs main thread for registration
            .collect { dfuState ->
                when (dfuState) {
                    is DfuInternalState.Progress -> {
                        val msg = getString(Res.string.firmware_update_updating, "${dfuState.percent}")
                        _state.value = FirmwareUpdateState.Updating(dfuState.percent / PERCENT_MAX_VALUE, msg)
                    }
                    is DfuInternalState.Error -> {
                        _state.value = FirmwareUpdateState.Error("DFU Error: ${dfuState.message}")
                        tempFirmwareFile = cleanupTemporaryFiles(fileHandler, tempFirmwareFile)
                    }
                    is DfuInternalState.Completed -> {
                        _state.value = FirmwareUpdateState.Success
                        serviceRepository.meshService?.setDeviceAddress("$DFU_RECONNECT_PREFIX${dfuState.address}")
                        tempFirmwareFile = cleanupTemporaryFiles(fileHandler, tempFirmwareFile)
                    }
                    is DfuInternalState.Aborted -> {
                        _state.value = FirmwareUpdateState.Error("DFU Aborted")
                        tempFirmwareFile = cleanupTemporaryFiles(fileHandler, tempFirmwareFile)
                    }
                    is DfuInternalState.Starting -> {
                        val msg = getString(Res.string.firmware_update_starting_dfu)
                        _state.value = FirmwareUpdateState.Processing(msg)
                    }
                }
            }
    }

    private data class ValidationResult(
        val node: org.meshtastic.core.database.model.Node,
        val peripheral: no.nordicsemi.kotlin.ble.client.android.Peripheral,
        val address: String,
    )

    /**
     * Validates that a Meshtastic device is known (in Node DB), connected via Bluetooth, and has a valid Bluetooth
     * address.
     */
    private suspend fun validateDeviceAndConnection(): ValidationResult? {
        val ourNode = nodeRepository.ourNodeInfo.value
        val connectedPeripheral =
            centralManager.getBondedPeripherals().firstOrNull { it.state.value == ConnectionState.Connected }
        val address = connectedPeripheral?.address

        return if (ourNode != null && connectedPeripheral != null && address != null) {
            if (isValidBluetoothAddress(address)) {
                ValidationResult(ourNode, connectedPeripheral, address)
            } else {
                _state.value = FirmwareUpdateState.Error(getString(Res.string.firmware_update_invalid_address, address))
                null
            }
        } else {
            _state.value = FirmwareUpdateState.Error(getString(Res.string.firmware_update_no_device))
            null
        }
    }

    private suspend fun getDeviceHardware(ourNode: org.meshtastic.core.database.model.Node): DeviceHardware? {
        val hwModel = ourNode.user.hwModel?.number

        return if (hwModel != null) {
            val deviceHardware = deviceHardwareRepository.getDeviceHardwareByModel(hwModel).getOrNull()
            if (deviceHardware != null) {
                deviceHardware
            } else {
                _state.value =
                    FirmwareUpdateState.Error(getString(Res.string.firmware_update_unknown_hardware, hwModel))
                null
            }
        } else {
            _state.value = FirmwareUpdateState.Error("Node user information is missing.")
            null
        }
    }
}

private fun getDeviceFirmwareUrl(url: String, targetArch: String): String {
    // Architectures ordered by length descending to handle substrings like esp32-s3 vs esp32
    val knownArchs = listOf("esp32-s3", "esp32-c3", "esp32-c6", "nrf52840", "rp2040", "stm32", "esp32")

    for (arch in knownArchs) {
        if (url.contains(arch, ignoreCase = true)) {
            // Replace the found architecture with the target architecture
            // We use replacement to preserve the rest of the URL structure (version, server, etc.)
            return url.replace(arch, targetArch.lowercase(), ignoreCase = true)
        }
    }

    return url
}

private fun cleanupTemporaryFiles(fileHandler: FirmwareFileHandler, tempFirmwareFile: File?): File? {
    runCatching {
        tempFirmwareFile?.takeIf { it.exists() }?.delete()
        fileHandler.cleanupAllTemporaryFiles()
    }
        .onFailure { e -> Timber.w(e, "Failed to cleanup temp files") }
    return null
}

/** Internal state representation for the DFU process flow. */
private sealed interface DfuInternalState {
    data class Starting(val address: String) : DfuInternalState

    data class Progress(val address: String, val percent: Int) : DfuInternalState

    data class Completed(val address: String) : DfuInternalState

    data class Aborted(val address: String) : DfuInternalState

    data class Error(val address: String, val message: String?) : DfuInternalState
}

private fun isValidBluetoothAddress(address: String?): Boolean =
    address != null && BLUETOOTH_ADDRESS_REGEX.matches(address)

private fun FirmwareReleaseRepository.getReleaseFlow(type: FirmwareReleaseType): Flow<FirmwareRelease?> = when (type) {
    FirmwareReleaseType.STABLE -> stableRelease
    FirmwareReleaseType.ALPHA -> alphaRelease
}

/** Converts Nordic DFU callbacks to a cold Flow. Automatically registers/unregisters the listener. */
private fun dfuProgressFlow(context: Context): Flow<DfuInternalState> = callbackFlow {
    val listener =
        object : DfuProgressListenerAdapter() {
            override fun onDfuProcessStarting(deviceAddress: String) {
                trySend(DfuInternalState.Starting(deviceAddress))
            }

            override fun onProgressChanged(
                deviceAddress: String,
                percent: Int,
                speed: Float,
                avgSpeed: Float,
                currentPart: Int,
                partsTotal: Int,
            ) {
                trySend(DfuInternalState.Progress(deviceAddress, percent))
            }

            override fun onDfuCompleted(deviceAddress: String) {
                trySend(DfuInternalState.Completed(deviceAddress))
            }

            override fun onDfuAborted(deviceAddress: String) {
                trySend(DfuInternalState.Aborted(deviceAddress))
            }

            override fun onError(deviceAddress: String, error: Int, errorType: Int, message: String?) {
                trySend(DfuInternalState.Error(deviceAddress, message))
            }
        }

    DfuServiceListenerHelper.registerProgressListener(context, listener)
    awaitClose { DfuServiceListenerHelper.unregisterProgressListener(context, listener) }
}

/**
 * Helper class to handle file operations related to firmware updates, such as downloading, copying from URI, and
 * extracting specific files from Zip archives.
 */
private class FirmwareFileHandler(private val context: Context, private val client: OkHttpClient) {
    private val tempDir = File(context.cacheDir, "firmware_update")

    fun cleanupAllTemporaryFiles() {
        runCatching {
            if (tempDir.exists()) {
                tempDir.deleteRecursively()
            }
            tempDir.mkdirs()
        }
            .onFailure { e -> Timber.w(e, "Failed to cleanup temp directory") }
    }

    suspend fun checkUrlExists(url: String): Boolean = withContext(Dispatchers.IO) {
        val request = Request.Builder().url(url).head().build()
        try {
            client.newCall(request).execute().use { response -> response.isSuccessful }
        } catch (e: IOException) {
            Timber.w(e, "Failed to check URL existence: $url")
            false
        }
    }

    suspend fun copyUriToFile(uri: Uri): File = withContext(Dispatchers.IO) {
        val inputStream =
            context.contentResolver.openInputStream(uri) ?: throw IOException("Cannot open content URI")

        // Ensure tempDir exists
        if (!tempDir.exists()) tempDir.mkdirs()

        val targetFile = File(tempDir, "local_update.zip")

        inputStream.use { input -> FileOutputStream(targetFile).use { output -> input.copyTo(output) } }
        targetFile
    }

    suspend fun downloadFile(url: String, fileName: String, onProgress: (Float) -> Unit): File =
        withContext(Dispatchers.IO) {
            val request = Request.Builder().url(url).build()
            val response = client.newCall(request).execute()

            if (!response.isSuccessful) throw IOException("Download failed: ${response.code}")

            val body = response.body ?: throw IOException("Empty response body")
            val contentLength = body.contentLength()

            // Ensure tempDir exists
            if (!tempDir.exists()) tempDir.mkdirs()

            val targetFile = File(tempDir, fileName)

            body.byteStream().use { input ->
                FileOutputStream(targetFile).use { output ->
                    val buffer = ByteArray(DOWNLOAD_BUFFER_SIZE)
                    var bytesRead: Int
                    var totalBytesRead = 0L

                    while (input.read(buffer).also { bytesRead = it } != -1) {
                        // Check for coroutine cancellation during heavy IO loops
                        if (!isActive) throw CancellationException("Download cancelled")

                        output.write(buffer, 0, bytesRead)
                        totalBytesRead += bytesRead

                        if (contentLength > 0) {
                            onProgress(totalBytesRead.toFloat() / contentLength)
                        }
                    }
                    // Basic integrity check
                    if (contentLength != -1L && totalBytesRead != contentLength) {
                        throw IOException("Incomplete download: expected $contentLength bytes, got $totalBytesRead")
                    }
                }
            }
            targetFile
        }

    suspend fun extractFirmware(zipFile: File, hardware: DeviceHardware): File? = withContext(Dispatchers.IO) {
        val target = hardware.platformioTarget.ifEmpty { hardware.hwModelSlug }
        if (target.isEmpty()) return@withContext null

        val targetLowerCase = target.lowercase()
        val matchingEntries = mutableListOf<Pair<ZipEntry, File>>()

        // Ensure tempDir exists
        if (!tempDir.exists()) tempDir.mkdirs()

        ZipInputStream(zipFile.inputStream()).use { zipInput ->
            var entry = zipInput.nextEntry
            while (entry != null) {
                val name = entry.name.lowercase()
                if (!entry.isDirectory && isValidFirmwareFile(name, targetLowerCase)) {
                    val outFile = File(tempDir, File(name).name)
                    // We extract to verify it's a valid zip entry payload
                    FileOutputStream(outFile).use { output -> zipInput.copyTo(output) }
                    matchingEntries.add(entry to outFile)
                }
                entry = zipInput.nextEntry
            }
        }
        // Best match heuristic: prefer shortest filename (e.g. 'tbeam' matches 'tbeam-s3', but 'tbeam' is shorter)
        // This prevents flashing 'tbeam-s3' firmware onto a 'tbeam' device if both are present.
        matchingEntries.minByOrNull { it.first.name.length }?.second
    }

    /**
     * Checks if a filename matches the target device. Enforces stricter matching to avoid substring false positives
     * (e.g. "tbeam" matching "tbeam-s3").
     */
    private fun isValidFirmwareFile(filename: String, target: String): Boolean {
        val regex = Regex(".*[\\-_]${Regex.escape(target)}[\\-_\\.].*")
        return filename.endsWith(".zip") &&
            filename.contains(target) &&
            (regex.matches(filename) || filename.startsWith("$target-") || filename.startsWith("$target."))
    }
}<|MERGE_RESOLUTION|>--- conflicted
+++ resolved
@@ -45,7 +45,6 @@
 import okhttp3.OkHttpClient
 import okhttp3.Request
 import org.jetbrains.compose.resources.getString
-import org.meshtastic.core.datastore.BootloaderWarningDataSource
 import org.meshtastic.core.data.repository.DeviceHardwareRepository
 import org.meshtastic.core.data.repository.FirmwareReleaseRepository
 import org.meshtastic.core.data.repository.NodeRepository
@@ -164,13 +163,8 @@
                                 release = release,
                                 deviceHardware = deviceHardware,
                                 address = address,
-<<<<<<< HEAD
-                                showBootloaderWarning = deviceHardware.requiresBootloaderUpgradeForOta == true &&
-                                    !dismissed,
-=======
                                 showBootloaderWarning =
                                 deviceHardware.requiresBootloaderUpgradeForOta == true && !dismissed,
->>>>>>> e18f72db
                             )
                     }
                 }
@@ -308,21 +302,6 @@
     }
 
     /**
-     * Persists dismissal of the bootloader warning for the current device and updates state accordingly.
-     */
-    fun dismissBootloaderWarningForCurrentDevice() {
-        val currentState = _state.value as? FirmwareUpdateState.Ready ?: return
-        val address = currentState.address
-
-        viewModelScope.launch {
-            runCatching { bootloaderWarningDataSource.dismiss(address) }
-                .onFailure { e -> Timber.w(e, "Failed to persist bootloader warning dismissal for address=%s", address) }
-
-            _state.value = currentState.copy(showBootloaderWarning = false)
-        }
-    }
-
-    /**
      * Configures the DFU service and starts the update.
      *
      * @param address The Bluetooth address of the target device.
