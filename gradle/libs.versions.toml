--- conflicted
+++ resolved
@@ -150,11 +150,7 @@
 room-ktx = { group = "androidx.room", name = "room-ktx", version.ref = "room" }
 room-runtime = { group = "androidx.room", name = "room-runtime", version.ref = "room" }
 room-testing = { group = "androidx.room", name = "room-testing", version.ref = "room" }
-<<<<<<< HEAD
-secrets = { group = "com.google.android.libraries.mapsplatform.secrets-gradle-plugin", name = "secrets-gradle-plugin", version.ref = "secrets-gradle-plugin" }
-=======
 secrets-gradle-plugin = { group = "com.google.android.libraries.mapsplatform.secrets-gradle-plugin", name = "secrets-gradle-plugin", version.ref = "secrets-gradle-plugin" }
->>>>>>> ab22a655
 streamsupport-minifuture = { group = "net.sourceforge.streamsupport", name = "streamsupport-minifuture", version.ref = "streamsupport-minifuture" }
 timber = { group = "com.jakewharton.timber", name = "timber", version.ref = "timber" }
 usb-serial-android = { group = "com.github.mik3y", name = "usb-serial-for-android", version.ref = "usb-serial-android" }
@@ -232,10 +228,6 @@
 protobuf = { id = "com.google.protobuf" }
 google-services = { id = "com.google.gms.google-services" }
 firebase-crashlytics = { id = "com.google.firebase.crashlytics" }
-<<<<<<< HEAD
-spotless = { id = "com.diffplug.spotless", version .ref= "spotless" }
-secrets = { id = "com.google.android.libraries.mapsplatform.secrets-gradle-plugin" }
-=======
 secrets-gradle-plugin = { id = "com.google.android.libraries.mapsplatform.secrets-gradle-plugin"}
 spotless = { id = "com.diffplug.spotless", version .ref= "spotless" }
->>>>>>> ab22a655
+secrets = { id = "com.google.android.libraries.mapsplatform.secrets-gradle-plugin" }