--- conflicted
+++ resolved
@@ -28,13 +28,9 @@
 kotlinx-collections-immutable = "0.4.0"
 kotlinx-coroutines-android = "1.10.2"
 kotlinx-serialization-json = "1.9.0"
-<<<<<<< HEAD
-lifecycle = "2.9.1"
+lifecycle = "2.9.2"
 location-services = "21.3.0"
-maps-compose = "6.6.0"
-=======
-lifecycle = "2.9.2"
->>>>>>> 162f9e44
+maps-compose = "6.7.0"
 material = "1.12.0"
 material3 = "1.4.0-alpha18"
 mgrs = "2.1.3"
