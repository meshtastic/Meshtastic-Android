--- conflicted
+++ resolved
@@ -9,11 +9,6 @@
 androidxTracing = "1.3.0"
 datastore = "1.1.7"
 lifecycle = "2.9.3"
-<<<<<<< HEAD
-=======
-maps-compose = "6.10.0"
-markdownRenderer = "0.37.0"
->>>>>>> 437e8f86
 navigation = "2.9.4"
 navigation3 = "1.0.0-alpha09"
 room = "2.8.0"
@@ -35,7 +30,7 @@
 dd-sdk-android = "3.0.0"
 detekt = "1.23.8"
 devtools-ksp = "2.2.20-2.0.2"
-markdownRenderer = "0.35.0"
+markdownRenderer = "0.37.0"
 osmdroid-android = "6.1.20"
 protobuf = "4.32.1"
 
