--- conflicted
+++ resolved
@@ -130,12 +130,17 @@
                 }
         }
 
-<<<<<<< HEAD
-    private suspend fun loadFromBundledJson(hwModel: Int, quirks: List<BootloaderOtaQuirk>): Result<DeviceHardware?> =
+    private suspend fun loadFromBundledJson(
+        hwModel: Int,
+        quirks: List<BootloaderOtaQuirk>,
+    ): Result<DeviceHardware?> =
         runCatching {
             Timber.d("DeviceHardwareRepository: loading device hardware from bundled JSON for hwModel=%d", hwModel)
             val jsonHardware = jsonDataSource.loadDeviceHardwareFromJsonAsset()
-            Timber.d("DeviceHardwareRepository: bundled JSON returned %d device hardware entries", jsonHardware.size)
+            Timber.d(
+                "DeviceHardwareRepository: bundled JSON returned %d device hardware entries",
+                jsonHardware.size,
+            )
 
             localDataSource.insertAllDeviceHardware(jsonHardware)
             val base = localDataSource.getByHwModel(hwModel)?.asExternalModel()
@@ -146,34 +151,16 @@
             )
 
             applyBootloaderQuirk(hwModel, base, quirks)
-=======
-    private suspend fun loadFromBundledJson(hwModel: Int): Result<DeviceHardware?> = runCatching {
-        Timber.d("DeviceHardwareRepository: loading device hardware from bundled JSON for hwModel=%d", hwModel)
-        val jsonHardware = jsonDataSource.loadDeviceHardwareFromJsonAsset()
-        Timber.d(
-            "DeviceHardwareRepository: bundled JSON returned %d device hardware entries",
-            jsonHardware.size,
-        )
-
-        localDataSource.insertAllDeviceHardware(jsonHardware)
-        val fromDb = localDataSource.getByHwModel(hwModel)?.asExternalModel()
-        Timber.d(
-            "DeviceHardwareRepository: lookup after JSON load for hwModel=%d %s",
-            hwModel,
-            if (fromDb != null) "succeeded" else "returned null",
-        )
-        fromDb
-    }
-        .also { result ->
-            result.exceptionOrNull()?.let { e ->
-                Timber.e(
-                    e,
-                    "DeviceHardwareRepository: failed to load device hardware from bundled JSON for hwModel=%d",
-                    hwModel,
-                )
+        }
+            .also { result ->
+                result.exceptionOrNull()?.let { e ->
+                    Timber.e(
+                        e,
+                        "DeviceHardwareRepository: failed to load device hardware from bundled JSON for hwModel=%d",
+                        hwModel,
+                    )
+                }
             }
->>>>>>> d60e84fa
-        }
 
     /** Returns true if the cached entity is missing important fields and should be refreshed. */
     private fun DeviceHardwareEntity.isIncomplete(): Boolean =
