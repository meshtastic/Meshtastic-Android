/*
 * Copyright (c) 2025 Meshtastic LLC
 *
 * This program is free software: you can redistribute it and/or modify
 * it under the terms of the GNU General Public License as published by
 * the Free Software Foundation, either version 3 of the License, or
 * (at your option) any later version.
 *
 * This program is distributed in the hope that it will be useful,
 * but WITHOUT ANY WARRANTY; without even the implied warranty of
 * MERCHANTABILITY or FITNESS FOR A PARTICULAR PURPOSE.  See the
 * GNU General Public License for more details.
 *
 * You should have received a copy of the GNU General Public License
 * along with this program.  If not, see <https://www.gnu.org/licenses/>.
 */

package org.meshtastic.core.database.dao

import androidx.room.Dao
import androidx.room.Insert
import androidx.room.Query
import kotlinx.coroutines.flow.Flow
import org.meshtastic.core.database.entity.MeshLog

@Dao
interface MeshLogDao {

    @Query("SELECT * FROM log ORDER BY received_date DESC LIMIT 0,:maxItem")
    fun getAllLogs(maxItem: Int): Flow<List<MeshLog>>

    @Query("SELECT * FROM log ORDER BY received_date ASC LIMIT 0,:maxItem")
    fun getAllLogsInReceiveOrder(maxItem: Int): Flow<List<MeshLog>>

    /**
     * Retrieves [MeshLog]s matching 'from_num' (nodeNum) and 'port_num' (PortNum).
     *
     * @param portNum If 0, returns all MeshPackets. Otherwise, filters by 'port_num'.
     */
    @Query(
        """
        SELECT * FROM log 
        WHERE from_num = :fromNum AND (:portNum = 0 AND port_num != 0 OR port_num = :portNum)
        ORDER BY received_date DESC LIMIT 0,:maxItem
        """,
    )
    fun getLogsFrom(fromNum: Int, portNum: Int, maxItem: Int): Flow<List<MeshLog>>

    @Insert suspend fun insert(log: MeshLog)

    @Query("DELETE FROM log")
    suspend fun deleteAll()

    @Query("DELETE FROM log WHERE uuid = :uuid")
    suspend fun deleteLog(uuid: String)

    @Query("DELETE FROM log WHERE from_num = :fromNum AND port_num = :portNum")
<<<<<<< HEAD
    fun deleteLogs(fromNum: Int, portNum: Int)

    @Query("DELETE FROM log WHERE received_date < :cutoffTimestamp")
    fun deleteOlderThan(cutoffTimestamp: Long)
=======
    suspend fun deleteLogs(fromNum: Int, portNum: Int)
>>>>>>> 8de38066
}<|MERGE_RESOLUTION|>--- conflicted
+++ resolved
@@ -55,12 +55,8 @@
     suspend fun deleteLog(uuid: String)
 
     @Query("DELETE FROM log WHERE from_num = :fromNum AND port_num = :portNum")
-<<<<<<< HEAD
-    fun deleteLogs(fromNum: Int, portNum: Int)
+    suspend fun deleteLogs(fromNum: Int, portNum: Int)
 
     @Query("DELETE FROM log WHERE received_date < :cutoffTimestamp")
-    fun deleteOlderThan(cutoffTimestamp: Long)
-=======
-    suspend fun deleteLogs(fromNum: Int, portNum: Int)
->>>>>>> 8de38066
+    suspend fun deleteOlderThan(cutoffTimestamp: Long)
 }