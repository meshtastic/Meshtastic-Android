--- conflicted
+++ resolved
@@ -29,11 +29,8 @@
     alias(libs.plugins.protobuf)
     alias(libs.plugins.devtools.ksp)
     alias(libs.plugins.detekt)
-<<<<<<< HEAD
+    alias(libs.plugins.spotless)
     alias(libs.plugins.secrets)
-=======
-    alias(libs.plugins.spotless)
->>>>>>> c61d31c3
 }
 
 val keystorePropertiesFile = rootProject.file("keystore.properties")
@@ -291,7 +288,6 @@
         enabled = false
     }
 }
-<<<<<<< HEAD
 tasks.withType<Detekt> {
     reports {
         xml.required = true
@@ -306,7 +302,7 @@
     debug = true
     include("**/*.kt")
     include("**/*.kts")
-=======
+}
 
 spotless {
     ratchetFrom("origin/main")
@@ -322,5 +318,4 @@
         ktfmt().kotlinlangStyle().configure { it.setMaxWidth(120) }
         ktlint("1.7.1").setEditorConfigPath("../config/spotless/.editorconfig")
     }
->>>>>>> c61d31c3
 }