--- conflicted
+++ resolved
@@ -250,7 +250,6 @@
 detekt {
     config.setFrom("../config/detekt/detekt.yml")
     baseline = file("../config/detekt/detekt-baseline.xml")
-<<<<<<< HEAD
     source.setFrom(
         files(
             "src/main/java",
@@ -263,7 +262,6 @@
 secrets {
     propertiesFileName = "secrets.properties"
     defaultPropertiesFileName = "local.defaults.properties"
-=======
 }
 
 val googleServiceKeywords = listOf("crashlytics", "google")
@@ -276,5 +274,4 @@
         project.logger.lifecycle("Disabling task for F-Droid: $name")
         enabled = false
     }
->>>>>>> 8b095aba
 }