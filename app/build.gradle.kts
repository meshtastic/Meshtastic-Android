/*
 * Copyright (c) 2025 Meshtastic LLC
 *
 * This program is free software: you can redistribute it and/or modify
 * it under the terms of the GNU General Public License as published by
 * the Free Software Foundation, either version 3 of the License, or
 * (at your option) any later version.
 *
 * This program is distributed in the hope that it will be useful,
 * but WITHOUT ANY WARRANTY; without even the implied warranty of
 * MERCHANTABILITY or FITNESS FOR A PARTICULAR PURPOSE.  See the
 * GNU General Public License for more details.
 *
 * You should have received a copy of the GNU General Public License
 * along with this program.  If not, see <https://www.gnu.org/licenses/>.
 */

import com.geeksville.mesh.buildlogic.GitVersionValueSource
import java.io.FileInputStream
import java.util.Properties

val gitVersionProvider = providers.of(GitVersionValueSource::class.java) {}

plugins {
    alias(libs.plugins.meshtastic.android.application)
    alias(libs.plugins.meshtastic.android.application.flavors)
    alias(libs.plugins.meshtastic.android.application.compose)
    alias(libs.plugins.meshtastic.hilt)
    alias(libs.plugins.kotlin.parcelize)
    alias(libs.plugins.devtools.ksp)
    alias(libs.plugins.secrets)
    alias(libs.plugins.dokka)
    alias(libs.plugins.kover)
}

val keystorePropertiesFile = rootProject.file("keystore.properties")
val keystoreProperties = Properties()

if (keystorePropertiesFile.exists()) {
    FileInputStream(keystorePropertiesFile).use { keystoreProperties.load(it) }
}

val configPropertiesFile = rootProject.file("config.properties")
val configProperties = Properties()

if (configPropertiesFile.exists()) {
    FileInputStream(configPropertiesFile).use { configProperties.load(it) }
}

android {
    namespace = configProperties.getProperty("APPLICATION_ID")
    compileSdk = configProperties.getProperty("COMPILE_SDK").toInt()

    signingConfigs {
        create("release") {
            keyAlias = keystoreProperties["keyAlias"] as String?
            keyPassword = keystoreProperties["keyPassword"] as String?
            storeFile = keystoreProperties["storeFile"]?.let { file(it) }
            storePassword = keystoreProperties["storePassword"] as String?
        }
    }
    defaultConfig {
        applicationId = configProperties.getProperty("APPLICATION_ID")
        minSdk = configProperties.getProperty("MIN_SDK").toInt()
        targetSdk = configProperties.getProperty("TARGET_SDK").toInt()

        val vcOffset = configProperties.getProperty("VERSION_CODE_OFFSET")?.toInt() ?: 0
        println("Version code offset: $vcOffset")
        versionCode =
            (
                project.findProperty("android.injected.version.code")?.toString()?.toInt()
                    ?: System.getenv("VERSION_CODE")?.toInt()
                    ?: (gitVersionProvider.get().toInt() + vcOffset)
                )
        versionName =
            (
                project.findProperty("android.injected.version.name")?.toString()
                    ?: System.getenv("VERSION_NAME")
                    ?: configProperties.getProperty("VERSION_NAME_BASE")
                )
        buildConfigField("String", "MIN_FW_VERSION", "\"${configProperties.getProperty("MIN_FW_VERSION")}\"")
        buildConfigField("String", "ABS_MIN_FW_VERSION", "\"${configProperties.getProperty("ABS_MIN_FW_VERSION")}\"")
        // We have to list all translated languages here,
        // because some of our libs have bogus languages that google play
        // doesn't like and we need to strip them (gr)
        @Suppress("UnstableApiUsage")
        androidResources.localeFilters.addAll(
            listOf(
                "en",
                "ar-rSA",
                "b+sr+Latn",
                "bg-rBG",
                "ca-rES",
                "cs-rCZ",
                "de-rDE",
                "el-rGR",
                "es-rES",
                "et-rEE",
                "fi-rFI",
                "fr-rFR",
                "ga-rIE",
                "gl-rES",
                "hr-rHR",
                "ht-rHT",
                "hu-rHU",
                "is-rIS",
                "it-rIT",
                "iw-rIL",
                "ja-rJP",
                "ko-rKR",
                "lt-rLT",
                "nl-rNL",
                "no-rNO",
                "pl-rPL",
                "pt-rBR",
                "pt-rPT",
                "ro-rRO",
                "ru-rRU",
                "sk-rSK",
                "sl-rSI",
                "sq-rAL",
                "srp",
                "sv-rSE",
                "tr-rTR",
                "uk-rUA",
                "zh-rCN",
                "zh-rTW",
            ),
        )
        ndk { abiFilters += listOf("armeabi-v7a", "arm64-v8a", "x86", "x86_64") }

        dependenciesInfo {
            // Disables dependency metadata when building APKs (for IzzyOnDroid/F-Droid)
            includeInApk = false
            // Disables dependency metadata when building Android App Bundles (for Google Play)
            includeInBundle = false
        }
    }

    // Configure existing product flavors (defined by convention plugin)
    // with their dynamic version names.
    productFlavors {
        all {
            if (name == "google") {
                apply(plugin = libs.plugins.google.services.get().pluginId)
                apply(plugin = libs.plugins.firebase.crashlytics.get().pluginId)
            }
        }

        named("google") { versionName = "${defaultConfig.versionName} (${defaultConfig.versionCode}) google" }
        named("fdroid") { versionName = "${defaultConfig.versionName} (${defaultConfig.versionCode}) fdroid" }
    }

    buildTypes {
        release {
            if (keystoreProperties["storeFile"] != null) {
                signingConfig = signingConfigs.named("release").get()
            } else {
                signingConfig = signingConfigs.getByName("debug")
            }
            productFlavors.getByName("fdroid") {
                isMinifyEnabled = false
                isShrinkResources = false
            }
        }
    }
    bundle { language { enableSplit = false } }
}

secrets {
    defaultPropertiesFileName = "secrets.defaults.properties"
    propertiesFileName = "secrets.properties"
}

// workaround for https://github.com/google/ksp/issues/1590
androidComponents {
    onVariants(selector().withBuildType("release")) { variant ->
        if (variant.flavorName == "google") {
            val variantNameCapped = variant.name.replaceFirstChar { it.uppercase() }
            val minifyTaskName = "minify${variantNameCapped}WithR8"
            val uploadTaskName = "uploadMapping$variantNameCapped"
            if (project.tasks.findByName(uploadTaskName) != null && project.tasks.findByName(minifyTaskName) != null) {
                tasks.named(minifyTaskName).configure { finalizedBy(uploadTaskName) }
            }
        }
    }
}

project.afterEvaluate { logger.lifecycle("Version code is set to: ${android.defaultConfig.versionCode}") }

dependencies {
    implementation(projects.core.analytics)
    implementation(projects.core.common)
    implementation(projects.core.data)
    implementation(projects.core.database)
    implementation(projects.core.datastore)
    implementation(projects.core.di)
    implementation(projects.core.model)
    implementation(projects.core.navigation)
    implementation(projects.core.network)
    implementation(projects.core.prefs)
    implementation(projects.core.proto)
    implementation(projects.core.service)
    implementation(projects.core.strings)
    implementation(projects.core.ui)
    implementation(projects.feature.intro)
    implementation(projects.feature.map)
    implementation(projects.feature.node)
    implementation(projects.feature.settings)

    implementation(libs.androidx.compose.material3.adaptive)
    implementation(libs.androidx.compose.material3.navigationSuite)
    implementation(libs.material)
    implementation(libs.androidx.compose.material3)
    implementation(libs.androidx.compose.material.iconsExtended)
    implementation(libs.androidx.compose.ui.tooling.preview)
    implementation(libs.androidx.compose.runtime.livedata)
    implementation(libs.androidx.compose.ui.text)
    implementation(libs.androidx.lifecycle.livedata.ktx)
    implementation(libs.androidx.lifecycle.process)
    implementation(libs.androidx.lifecycle.viewmodel.compose)
    implementation(libs.androidx.lifecycle.runtime.compose)
<<<<<<< HEAD
=======
    implementation(libs.androidx.navigation.compose)
    implementation(libs.markdown.renderer)
    implementation(libs.markdown.renderer.android)
    implementation(libs.markdown.renderer.m3)
>>>>>>> ecbe17f6
    implementation(libs.kotlinx.coroutines.android)
    implementation(libs.coil)
    implementation(libs.coil.network.okhttp)
    implementation(libs.coil.svg)
    implementation(libs.androidx.hilt.lifecycle.viewmodel.compose)
    implementation(libs.zxing.android.embedded) { isTransitive = false }
    implementation(libs.zxing.core)
    implementation(libs.androidx.core.splashscreen)
    implementation(libs.androidx.emoji2.emojipicker)
    implementation(libs.kotlinx.serialization.json)
    implementation(libs.org.eclipse.paho.client.mqttv3)
    implementation(libs.streamsupport.minifuture)
    implementation(libs.usb.serial.android)
    implementation(libs.androidx.work.runtime.ktx)
    implementation(libs.accompanist.permissions)
    implementation(libs.timber)

    debugImplementation(libs.androidx.compose.ui.test.manifest)

    googleImplementation(libs.location.services)

    fdroidImplementation(libs.osmdroid.android)
    fdroidImplementation(libs.osmdroid.geopackage) { exclude(group = "com.j256.ormlite") }

    androidTestImplementation(libs.androidx.compose.ui.test.junit4)
    androidTestImplementation(libs.androidx.test.runner)
    androidTestImplementation(libs.hilt.android.testing)

    testImplementation(libs.androidx.test.ext.junit)
    testImplementation(libs.junit)

    dokkaPlugin(libs.dokka.android.documentation.plugin)
}

val googleServiceKeywords = listOf("crashlytics", "google", "datadog")

tasks.configureEach {
    if (
        googleServiceKeywords.any { name.contains(it, ignoreCase = true) } && name.contains("fdroid", ignoreCase = true)
    ) {
        project.logger.lifecycle("Disabling task for F-Droid: $name")
        enabled = false
    }
}

dokka {
    moduleName.set("Meshtastic App")
    dokkaSourceSets.main {
        sourceLink {
            enableJdkDocumentationLink.set(true)
            enableKotlinStdLibDocumentationLink.set(true)
            enableJdkDocumentationLink.set(true)
            reportUndocumented.set(true)
            localDirectory.set(file("src/main/java"))
            remoteUrl("https://github.com/geeksville/Meshtastic-Android/app/src/main/java")
            remoteLineSuffix.set("#L")
        }
    }
    dokkaPublications.html { suppressInheritedMembers.set(true) }
    dokkaGeneratorIsolation = ProcessIsolation {
        // Configures heap size
        maxHeapSize = "6g"
    }
}<|MERGE_RESOLUTION|>--- conflicted
+++ resolved
@@ -220,13 +220,7 @@
     implementation(libs.androidx.lifecycle.process)
     implementation(libs.androidx.lifecycle.viewmodel.compose)
     implementation(libs.androidx.lifecycle.runtime.compose)
-<<<<<<< HEAD
-=======
     implementation(libs.androidx.navigation.compose)
-    implementation(libs.markdown.renderer)
-    implementation(libs.markdown.renderer.android)
-    implementation(libs.markdown.renderer.m3)
->>>>>>> ecbe17f6
     implementation(libs.kotlinx.coroutines.android)
     implementation(libs.coil)
     implementation(libs.coil.network.okhttp)
