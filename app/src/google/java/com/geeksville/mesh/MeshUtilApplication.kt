/*
 * Copyright (c) 2025 Meshtastic LLC
 *
 * This program is free software: you can redistribute it and/or modify
 * it under the terms of the GNU General Public License as published by
 * the Free Software Foundation, either version 3 of the License, or
 * (at your option) any later version.
 *
 * This program is distributed in the hope that it will be useful,
 * but WITHOUT ANY WARRANTY; without even the implied warranty of
 * MERCHANTABILITY or FITNESS FOR A PARTICULAR PURPOSE.  See the
 * GNU General Public License for more details.
 *
 * You should have received a copy of the GNU General Public License
 * along with this program.  If not, see <https://www.gnu.org/licenses/>.
 */

package com.geeksville.mesh

import android.os.Debug
import com.geeksville.mesh.android.AppPrefs
import com.geeksville.mesh.android.BuildUtils.isEmulator
import com.geeksville.mesh.android.GeeksvilleApplication
import com.geeksville.mesh.util.Exceptions
<<<<<<< HEAD
import com.google.firebase.Firebase
import com.google.firebase.crashlytics.crashlytics
=======
import com.google.firebase.crashlytics.FirebaseCrashlytics
import com.google.firebase.crashlytics.setCustomKeys
>>>>>>> ab22a655
import dagger.hilt.android.HiltAndroidApp
import timber.log.Timber

@HiltAndroidApp
class MeshUtilApplication : GeeksvilleApplication() {

    override fun onCreate() {
        super.onCreate()

        // We default to off in the manifest - we turn on here if the user approves
        // leave off when running in the debugger
        if (!isEmulator && (!BuildConfig.DEBUG || !Debug.isDebuggerConnected())) {
            val crashlytics = FirebaseCrashlytics.getInstance()
            val pref = AppPrefs(this)
            crashlytics.setUserId(pref.getInstallId()) // be able to group all bugs per anonymous user

<<<<<<< HEAD
            // We always send our log messages to the crashlytics lib,
            // but they only get sent to the server if we report an exception
            // This makes log messages work properly if someone turns on analytics just before they click report bug.
            // send all log messages through crashyltics, so if we do crash we'll have those in the report
            val standardLogger = Logging.printlog
            Logging.printlog = { level, tag, message ->
                crashlytics.log("$tag: $message")
                standardLogger(level, tag, message)
            }

            fun sendCrashReports() {
                if (isAnalyticsAllowed) {
                    crashlytics.sendUnsentReports()
                }
=======
            fun sendCrashReports() {
                if (isAnalyticsAllowed) crashlytics.sendUnsentReports()
>>>>>>> ab22a655
            }

            // Send any old reports if user approves
            sendCrashReports()

            // Attach to our exception wrapper
            Exceptions.reporter = { exception, _, _ ->
                crashlytics.recordException(exception)
                sendCrashReports() // Send the new report
            }
            Timber.plant(CrashlyticsTree())
        }
    }
}

class CrashlyticsTree : Timber.Tree() {

    companion object {
        private const val KEY_PRIORITY = "priority"
        private const val KEY_TAG = "tag"
        private const val KEY_MESSAGE = "message"
    }

    override fun log(priority: Int, tag: String?, message: String, t: Throwable?) {
        FirebaseCrashlytics.getInstance().setCustomKeys {
            key(KEY_PRIORITY, priority)
            key(KEY_TAG, tag ?: "No Tag")
            key(KEY_MESSAGE, message)
        }

        if (t == null) {
            FirebaseCrashlytics.getInstance().recordException(Exception(message))
        } else {
            FirebaseCrashlytics.getInstance().recordException(t)
        }
    }
}<|MERGE_RESOLUTION|>--- conflicted
+++ resolved
@@ -22,13 +22,8 @@
 import com.geeksville.mesh.android.BuildUtils.isEmulator
 import com.geeksville.mesh.android.GeeksvilleApplication
 import com.geeksville.mesh.util.Exceptions
-<<<<<<< HEAD
-import com.google.firebase.Firebase
-import com.google.firebase.crashlytics.crashlytics
-=======
 import com.google.firebase.crashlytics.FirebaseCrashlytics
 import com.google.firebase.crashlytics.setCustomKeys
->>>>>>> ab22a655
 import dagger.hilt.android.HiltAndroidApp
 import timber.log.Timber
 
@@ -45,25 +40,10 @@
             val pref = AppPrefs(this)
             crashlytics.setUserId(pref.getInstallId()) // be able to group all bugs per anonymous user
 
-<<<<<<< HEAD
-            // We always send our log messages to the crashlytics lib,
-            // but they only get sent to the server if we report an exception
-            // This makes log messages work properly if someone turns on analytics just before they click report bug.
-            // send all log messages through crashyltics, so if we do crash we'll have those in the report
-            val standardLogger = Logging.printlog
-            Logging.printlog = { level, tag, message ->
-                crashlytics.log("$tag: $message")
-                standardLogger(level, tag, message)
-            }
-
             fun sendCrashReports() {
                 if (isAnalyticsAllowed) {
                     crashlytics.sendUnsentReports()
                 }
-=======
-            fun sendCrashReports() {
-                if (isAnalyticsAllowed) crashlytics.sendUnsentReports()
->>>>>>> ab22a655
             }
 
             // Send any old reports if user approves
