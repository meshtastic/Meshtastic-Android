/*
 * Copyright (c) 2025 Meshtastic LLC
 *
 * This program is free software: you can redistribute it and/or modify
 * it under the terms of the GNU General Public License as published by
 * the Free Software Foundation, either version 3 of the License, or
 * (at your option) any later version.
 *
 * This program is distributed in the hope that it will be useful,
 * but WITHOUT ANY WARRANTY; without even the implied warranty of
 * MERCHANTABILITY or FITNESS FOR A PARTICULAR PURPOSE.  See the
 * GNU General Public License for more details.
 *
 * You should have received a copy of the GNU General Public License
 * along with this program.  If not, see <https://www.gnu.org/licenses/>.
 */

package com.geeksville.mesh.android

import android.app.Application
import android.content.Context
import android.content.SharedPreferences
import android.provider.Settings
import android.util.Log
import androidx.appcompat.app.AppCompatActivity
import androidx.core.content.edit
import com.datadog.android.Datadog
import com.datadog.android.DatadogSite
import com.datadog.android.compose.enableComposeActionTracking
import com.datadog.android.core.configuration.Configuration
import com.datadog.android.log.Logger
import com.datadog.android.log.Logs
import com.datadog.android.log.LogsConfiguration
import com.datadog.android.privacy.TrackingConsent
import com.datadog.android.rum.GlobalRumMonitor
import com.datadog.android.rum.Rum
import com.datadog.android.rum.RumConfiguration
import com.datadog.android.timber.DatadogTree
import com.geeksville.mesh.BuildConfig
import com.geeksville.mesh.analytics.AnalyticsProvider
import com.geeksville.mesh.analytics.FirebaseAnalytics
import com.geeksville.mesh.model.DeviceHardware
import com.geeksville.mesh.util.exceptionReporter
import com.google.android.gms.common.ConnectionResult
import com.google.android.gms.common.GoogleApiAvailabilityLight
import com.suddenh4x.ratingdialog.AppRating
import timber.log.Timber

/** Created by kevinh on 1/4/15. */
<<<<<<< HEAD
@Suppress("MagicNumber")
=======
>>>>>>> ab22a655
open class GeeksvilleApplication :
    Application(),
    Logging {

    companion object {
        lateinit var analytics: AnalyticsProvider
    }

    // / Are we running inside the testlab?
    val isInTestLab: Boolean
        get() {
<<<<<<< HEAD
            val testLabSetting = Settings.System.getString(contentResolver, "firebase.test.lab")
            if (testLabSetting != null) {
                info("Testlab is $testLabSetting")
            }
=======
            val testLabSetting = Settings.System.getString(contentResolver, "firebase.test.lab") ?: null
            if (testLabSetting != null) info("Testlab is $testLabSetting")
>>>>>>> ab22a655
            return "true" == testLabSetting
        }

    private val analyticsPrefs: SharedPreferences by lazy { getSharedPreferences("analytics-prefs", MODE_PRIVATE) }

    val isGooglePlayAvailable: Boolean
        get() {
            return GoogleApiAvailabilityLight.getInstance().isGooglePlayServicesAvailable(this).let {
                it != ConnectionResult.SERVICE_MISSING && it != ConnectionResult.SERVICE_INVALID
            }
        }

    var isAnalyticsAllowed: Boolean
        get() = analyticsPrefs.getBoolean("allowed", true)
        set(value) {
            analyticsPrefs.edit { putBoolean("allowed", value) }

            // Change the flag with the providers
            analytics.setEnabled(value && !isInTestLab) // Never do analytics in the test lab
        }

    /** Ask user to rate in play store */
    fun askToRate(activity: AppCompatActivity) {
        if (!isGooglePlayAvailable) return

<<<<<<< HEAD
        @Suppress("MaxLineLength")
=======
>>>>>>> ab22a655
        exceptionReporter {
            // we don't want to crash our app because of bugs in this optional feature
            AppRating.Builder(activity)
                .setMinimumLaunchTimes(10) // default is 5, 3 means app is launched 3 or more times
<<<<<<< HEAD
                .setMinimumDays(
                    10,
                ) // default is 5, 0 means install day, 10 means app is launched 10 or more days later than installation
                .setMinimumLaunchTimesToShowAgain(
                    5,
                ) // default is 5, 1 means app is launched 1 or more times after neutral button clicked
                .setMinimumDaysToShowAgain(
                    14,
                ) // default is 14, 1 means app is launched 1 or more days after neutral button clicked
=======
                .setMinimumDays(10) // default is 5, 0 means install day, 10 means app is launched 10 or more days
                // later than installation
                .setMinimumLaunchTimesToShowAgain(
                    5,
                ) // default is 5, 1 means app is launched 1 or more times after neutral button
                // clicked
                .setMinimumDaysToShowAgain(
                    14,
                ) // default is 14, 1 means app is launched 1 or more days after neutral button
                // clicked
>>>>>>> ab22a655
                .showIfMeetsConditions()
        }
    }

    override fun onCreate() {
        super.onCreate()

        val logger =
            Logger.Builder()
                .setNetworkInfoEnabled(true)
                .setLogcatLogsEnabled(true)
                .setRemoteSampleRate(100f)
                .setBundleWithTraceEnabled(true)
                .setName("TimberLogger")
                .build()

        val firebaseAnalytics = FirebaseAnalytics(this)
        analytics = firebaseAnalytics

        // Set analytics per prefs
        isAnalyticsAllowed = isAnalyticsAllowed
        if (isAnalyticsAllowed || BuildConfig.DEBUG) {
            // datadog analytics
            val configuration =
                Configuration.Builder(
                    clientToken = BuildConfig.datadogClientToken,
                    env = if (BuildConfig.DEBUG || true) "debug" else "release",
                    variant = BuildConfig.FLAVOR,
                )
                    .useSite(DatadogSite.US5)
                    .setCrashReportsEnabled(true)
                    .setUseDeveloperModeWhenDebuggable(true)
                    .build()
            val consent =
                if (isAnalyticsAllowed) {
                    TrackingConsent.GRANTED
                } else {
                    TrackingConsent.NOT_GRANTED
                }
            Datadog.initialize(this, configuration, consent)
            Datadog.setVerbosity(Log.VERBOSE)

            val rumConfiguration =
                RumConfiguration.Builder(BuildConfig.datadogApplicationId)
                    .trackUserInteractions()
                    .trackLongTasks()
                    .trackBackgroundEvents(true)
                    .enableComposeActionTracking()
                    .build()
            Rum.enable(rumConfiguration)

            val logsConfig = LogsConfiguration.Builder().build()
            Logs.enable(logsConfig)

            Timber.plant(Timber.DebugTree(), DatadogTree(logger))
        }
    }
<<<<<<< HEAD
}
=======
}

fun setAttributes(firmwareVersion: String, deviceHardware: DeviceHardware) {
    GlobalRumMonitor.get().addAttribute("firmware_version", firmwareVersion)
    GlobalRumMonitor.get().addAttribute("device_hardware", deviceHardware.hwModelSlug)
}

fun Context.isGooglePlayAvailable(): Boolean =
    GoogleApiAvailabilityLight.getInstance().isGooglePlayServicesAvailable(this).let {
        it != ConnectionResult.SERVICE_MISSING && it != ConnectionResult.SERVICE_INVALID
    }
>>>>>>> ab22a655
<|MERGE_RESOLUTION|>--- conflicted
+++ resolved
@@ -46,11 +46,6 @@
 import com.suddenh4x.ratingdialog.AppRating
 import timber.log.Timber
 
-/** Created by kevinh on 1/4/15. */
-<<<<<<< HEAD
-@Suppress("MagicNumber")
-=======
->>>>>>> ab22a655
 open class GeeksvilleApplication :
     Application(),
     Logging {
@@ -62,15 +57,10 @@
     // / Are we running inside the testlab?
     val isInTestLab: Boolean
         get() {
-<<<<<<< HEAD
             val testLabSetting = Settings.System.getString(contentResolver, "firebase.test.lab")
             if (testLabSetting != null) {
                 info("Testlab is $testLabSetting")
             }
-=======
-            val testLabSetting = Settings.System.getString(contentResolver, "firebase.test.lab") ?: null
-            if (testLabSetting != null) info("Testlab is $testLabSetting")
->>>>>>> ab22a655
             return "true" == testLabSetting
         }
 
@@ -96,25 +86,11 @@
     fun askToRate(activity: AppCompatActivity) {
         if (!isGooglePlayAvailable) return
 
-<<<<<<< HEAD
         @Suppress("MaxLineLength")
-=======
->>>>>>> ab22a655
         exceptionReporter {
             // we don't want to crash our app because of bugs in this optional feature
             AppRating.Builder(activity)
                 .setMinimumLaunchTimes(10) // default is 5, 3 means app is launched 3 or more times
-<<<<<<< HEAD
-                .setMinimumDays(
-                    10,
-                ) // default is 5, 0 means install day, 10 means app is launched 10 or more days later than installation
-                .setMinimumLaunchTimesToShowAgain(
-                    5,
-                ) // default is 5, 1 means app is launched 1 or more times after neutral button clicked
-                .setMinimumDaysToShowAgain(
-                    14,
-                ) // default is 14, 1 means app is launched 1 or more days after neutral button clicked
-=======
                 .setMinimumDays(10) // default is 5, 0 means install day, 10 means app is launched 10 or more days
                 // later than installation
                 .setMinimumLaunchTimesToShowAgain(
@@ -125,7 +101,6 @@
                     14,
                 ) // default is 14, 1 means app is launched 1 or more days after neutral button
                 // clicked
->>>>>>> ab22a655
                 .showIfMeetsConditions()
         }
     }
@@ -183,9 +158,6 @@
             Timber.plant(Timber.DebugTree(), DatadogTree(logger))
         }
     }
-<<<<<<< HEAD
-}
-=======
 }
 
 fun setAttributes(firmwareVersion: String, deviceHardware: DeviceHardware) {
@@ -196,5 +168,4 @@
 fun Context.isGooglePlayAvailable(): Boolean =
     GoogleApiAvailabilityLight.getInstance().isGooglePlayServicesAvailable(this).let {
         it != ConnectionResult.SERVICE_MISSING && it != ConnectionResult.SERVICE_INVALID
-    }
->>>>>>> ab22a655
+    }