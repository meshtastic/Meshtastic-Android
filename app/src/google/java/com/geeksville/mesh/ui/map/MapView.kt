--- conflicted
+++ resolved
@@ -387,38 +387,12 @@
                     }
                 }
 
-<<<<<<< HEAD
-                if (nodeTrack != null && focusedNodeNum != null) {
-                    val originalLatLngs =
-                        nodeTrack.sortedBy { it.time }.map { LatLng(it.latitudeI * DEG_D, it.longitudeI * DEG_D) }
-                    val filteredLatLngs = filterNodeTrack(nodeTrack)
-
-                    val focusedNode = allNodes.find { it.num == focusedNodeNum }
-                    val polylineColor = focusedNode?.colors?.let { Color(it.first) } ?: Color.Blue
-                    if (originalLatLngs.isNotEmpty()) {
-                        focusedNode?.let {
-                            MarkerComposable(
-                                state = rememberUpdatedMarkerState(position = originalLatLngs.first()),
-                                zIndex = 1f,
-                            ) {
-                                NodeChip(node = it)
-                            }
-                        }
-                    }
-
-                    val pointsForMarkers =
-                        if (originalLatLngs.isNotEmpty() && focusedNode != null) {
-                            filteredLatLngs.drop(1)
-                        } else {
-                            filteredLatLngs
-=======
                 if (nodeTracks != null && focusedNodeNum != null) {
                     val lastHeardTrackFilter = mapFilterState.lastHeardTrackFilter
                     val timeFilteredPositions =
                         nodeTracks.filter {
                             lastHeardTrackFilter == LastHeardFilter.Any ||
                                 it.time > System.currentTimeMillis() / 1000 - lastHeardTrackFilter.seconds
->>>>>>> 8c160522
                         }
                     val sortedPositions = timeFilteredPositions.sortedBy { it.time }
                     allNodes
@@ -433,12 +407,7 @@
                                 val color = Color(focusedNode!!.colors.second).copy(alpha = alpha)
                                 if (index == sortedPositions.lastIndex) {
                                     MarkerComposable(state = markerState, zIndex = 1f) {
-                                        NodeChip(
-                                            node = focusedNode,
-                                            isThisNode = false,
-                                            isConnected = false,
-                                            onAction = {},
-                                        )
+                                        NodeChip(node = focusedNode)
                                     }
                                 } else {
                                     MarkerInfoWindowComposable(
