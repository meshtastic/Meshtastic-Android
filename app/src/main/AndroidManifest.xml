--- conflicted
+++ resolved
@@ -130,12 +130,8 @@
             android:label="@string/app_name"
             android:screenOrientation="portrait"
             android:windowSoftInputMode="stateAlwaysHidden"
-<<<<<<< HEAD
             android:stopWithTask="true"
-            android:theme="@style/AppTheme"
-=======
-            android:theme="@style/Theme.App.Starting"
->>>>>>> 19b67be1
+           android:theme="@style/Theme.App.Starting"
             android:exported="true">
             <intent-filter>
                 <action android:name="android.intent.action.MAIN" />
