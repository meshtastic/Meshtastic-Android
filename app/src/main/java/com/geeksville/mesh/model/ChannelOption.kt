--- conflicted
+++ resolved
@@ -140,23 +140,19 @@
      * @see [Qiita](https://qiita.com/ammo0613/items/d952154f1195b64dc29f)
      */
     JP(RegionCode.JP, "Japan", 920.5f, 923.5f),
-<<<<<<< HEAD
-    ANZ(RegionCode.ANZ, "Australia / Brazil / New Zealand", 915.0f, 928.0f),
-=======
 
     /**
      * Australia / New Zealand
      * @see [IoT Spectrum Fact Sheet](https://www.iot.org.au/wp/wp-content/uploads/2016/12/IoTSpectrumFactSheet.pdf)
      * @see [IoT Spectrum in NZ Briefing Paper](https://iotalliance.org.nz/wp-content/uploads/sites/4/2019/05/IoT-Spectrum-in-NZ-Briefing-Paper.pdf)
      */
-    ANZ(RegionCode.ANZ, "Australia / New Zealand", 915.0f, 928.0f),
+    ANZ(RegionCode.ANZ, "Australia / Brazil / New Zealand", 915.0f, 928.0f),
 
     /**
      * Korea
      * @see [Law.go.kr](https://www.law.go.kr/LSW/admRulLsInfoP.do?admRulId=53943&efYd=0)
      * @see [LoRaWAN Regional Parameters](https://resources.lora-alliance.org/technical-specifications/rp002-1-0-4-regional-parameters)
      */
->>>>>>> 93399583
     KR(RegionCode.KR, "Korea", 920.0f, 923.0f),
 
     /**
