--- conflicted
+++ resolved
@@ -14,12 +14,8 @@
 import androidx.lifecycle.LiveData
 import androidx.lifecycle.MutableLiveData
 import androidx.lifecycle.ViewModel
-<<<<<<< HEAD
-import com.geeksville.mesh.MainActivity
-=======
 import androidx.lifecycle.viewModelScope
 import com.geeksville.mesh.android.Logging
->>>>>>> f404bf22
 import com.geeksville.mesh.R
 import com.geeksville.mesh.android.*
 import com.geeksville.mesh.repository.bluetooth.BluetoothRepository
@@ -79,21 +75,14 @@
         val isTCP: Boolean get() = prefix == 't'
     }
 
-<<<<<<< HEAD
-    class USBDeviceListEntry(radioInterfaceService: RadioInterfaceService, usbManager: UsbManager, val usb: UsbSerialDriver) : DeviceListEntry(
-=======
-    @SuppressLint("MissingPermission")
-    class BLEDeviceListEntry(device: BluetoothDevice) : DeviceListEntry(
-        device.name ?: "unnamed-${device.address}", // some devices might not have a name
-        "x${device.address}",
-        device.bondState == BluetoothDevice.BOND_BONDED
-    )
-
-    class USBDeviceListEntry(usbManager: UsbManager, val usb: UsbSerialDriver) : DeviceListEntry(
->>>>>>> f404bf22
+    class USBDeviceListEntry(
+        radioInterfaceService: RadioInterfaceService,
+        usbManager: UsbManager,
+        val usb: UsbSerialDriver,
+    ) : DeviceListEntry(
         usb.device.deviceName,
         radioInterfaceService.toInterfaceAddress(InterfaceId.SERIAL, usb.device.deviceName),
-        usbManager.hasPermission(usb.device)
+        usbManager.hasPermission(usb.device),
     )
 
     class TCPDeviceListEntry(val service: NsdServiceInfo) : DeviceListEntry(
@@ -184,13 +173,8 @@
     private fun setupScan(): Boolean {
         selectedAddress = radioInterfaceService.getDeviceAddress()
 
-<<<<<<< HEAD
-        return if (bluetoothAdapter == null || radioInterfaceService.isAddressValid(radioInterfaceService.mockInterfaceAddress)) {
-            warn("No bluetooth adapter.  Running under emulation?")
-=======
-        return if (MockInterface.addressValid(context, usbRepository, "")) {
+        return if (radioInterfaceService.isAddressValid(radioInterfaceService.mockInterfaceAddress)) {
             warn("Running under emulator/test lab")
->>>>>>> f404bf22
 
             val testnodes = listOf(
                 DeviceListEntry("Included simulator", "m", true),
@@ -226,14 +210,8 @@
                     addDevice(TCPDeviceListEntry(service))
                 }
 
-<<<<<<< HEAD
-                val serialDevices by lazy { usbRepository.serialDevicesWithDrivers.value }
-                serialDevices.forEach { (_, d) ->
-                    addDevice(USBDeviceListEntry(radioInterfaceService, usbManager, d))
-=======
                 usbDevices.value?.forEach { (_, d) ->
-                    addDevice(USBDeviceListEntry(context.usbManager, d))
->>>>>>> f404bf22
+                    addDevice(USBDeviceListEntry(radioInterfaceService, context.usbManager, d))
                 }
 
                 devices.value = newDevs
