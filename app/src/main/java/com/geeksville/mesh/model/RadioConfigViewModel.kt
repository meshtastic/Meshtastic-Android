--- conflicted
+++ resolved
@@ -325,13 +325,8 @@
         when (route) {
             AdminRoute.REBOOT.name -> requestReboot(destNum)
             AdminRoute.SHUTDOWN.name -> with(radioConfigState.value) {
-<<<<<<< HEAD
                 if (metadata != null && !metadata.canShutdown) {
-                    setResponseStateError(app.getString(R.string.cant_shutdown))
-=======
-                if (hasMetadata() && !metadata.canShutdown) {
                     sendError(R.string.cant_shutdown)
->>>>>>> ed45d0ff
                 } else {
                     requestShutdown(destNum)
                 }
