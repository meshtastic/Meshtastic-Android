/*
 * Copyright (c) 2025 Meshtastic LLC
 *
 * This program is free software: you can redistribute it and/or modify
 * it under the terms of the GNU General Public License as published by
 * the Free Software Foundation, either version 3 of the License, or
 * (at your option) any later version.
 *
 * This program is distributed in the hope that it will be useful,
 * but WITHOUT ANY WARRANTY; without even the implied warranty of
 * MERCHANTABILITY or FITNESS FOR A PARTICULAR PURPOSE.  See the
 * GNU General Public License for more details.
 *
 * You should have received a copy of the GNU General Public License
 * along with this program.  If not, see <https://www.gnu.org/licenses/>.
 */

package com.geeksville.mesh.model

import androidx.compose.runtime.Immutable
import androidx.lifecycle.ViewModel
import androidx.lifecycle.viewModelScope
import com.geeksville.mesh.android.Logging
import com.geeksville.mesh.database.MeshLogRepository
import com.geeksville.mesh.database.entity.MeshLog
import dagger.hilt.android.lifecycle.HiltViewModel
import kotlinx.collections.immutable.ImmutableList
import kotlinx.collections.immutable.persistentListOf
import kotlinx.collections.immutable.toImmutableList
import kotlinx.coroutines.Dispatchers
import kotlinx.coroutines.flow.SharingStarted
import kotlinx.coroutines.flow.StateFlow
import kotlinx.coroutines.flow.map
import kotlinx.coroutines.flow.combine
import kotlinx.coroutines.flow.stateIn
import kotlinx.coroutines.launch
import java.text.DateFormat
import java.util.Date
import java.util.Locale
import javax.inject.Inject
import com.geeksville.mesh.Portnums.PortNum
import kotlinx.coroutines.flow.MutableStateFlow
import kotlinx.coroutines.flow.asStateFlow
import com.geeksville.mesh.repository.datastore.RadioConfigRepository
import com.google.protobuf.InvalidProtocolBufferException
import com.geeksville.mesh.MeshProtos
import com.geeksville.mesh.TelemetryProtos
import com.geeksville.mesh.AdminProtos
import com.geeksville.mesh.PaxcountProtos
import com.geeksville.mesh.StoreAndForwardProtos

data class SearchMatch(
    val logIndex: Int,
    val start: Int,
    val end: Int,
    val field: String
)

data class SearchState(
    val searchText: String = "",
    val currentMatchIndex: Int = -1,
    val allMatches: List<SearchMatch> = emptyList(),
    val hasMatches: Boolean = false
)

// --- Search and Filter Managers ---
class LogSearchManager {
    data class SearchMatch(
        val logIndex: Int,
        val start: Int,
        val end: Int,
        val field: String
    )

    data class SearchState(
        val searchText: String = "",
        val currentMatchIndex: Int = -1,
        val allMatches: List<SearchMatch> = emptyList(),
        val hasMatches: Boolean = false
    )

    private val _searchText = MutableStateFlow("")
    val searchText = _searchText.asStateFlow()

    private val _currentMatchIndex = MutableStateFlow(-1)
    val currentMatchIndex = _currentMatchIndex.asStateFlow()

    private val _searchState = MutableStateFlow(SearchState())
    val searchState = _searchState.asStateFlow()

    fun setSearchText(text: String) {
        _searchText.value = text
        _currentMatchIndex.value = -1
    }

    fun goToNextMatch() {
        val matches = _searchState.value.allMatches
        if (matches.isNotEmpty()) {
            val nextIndex = if (_currentMatchIndex.value < matches.lastIndex) _currentMatchIndex.value + 1 else 0
            _currentMatchIndex.value = nextIndex
            _searchState.value = _searchState.value.copy(currentMatchIndex = nextIndex)
        }
    }

    fun goToPreviousMatch() {
        val matches = _searchState.value.allMatches
        if (matches.isNotEmpty()) {
            val prevIndex = if (_currentMatchIndex.value > 0) _currentMatchIndex.value - 1 else matches.lastIndex
            _currentMatchIndex.value = prevIndex
            _searchState.value = _searchState.value.copy(currentMatchIndex = prevIndex)
        }
    }

    fun clearSearch() {
        setSearchText("")
    }

    fun updateMatches(searchText: String, filteredLogs: List<DebugViewModel.UiMeshLog>) {
        val matches = findSearchMatches(searchText, filteredLogs)
        val hasMatches = matches.isNotEmpty()
        _searchState.value = _searchState.value.copy(
            searchText = searchText,
            allMatches = matches,
            hasMatches = hasMatches,
            currentMatchIndex = if (hasMatches) _currentMatchIndex.value.coerceIn(0, matches.lastIndex) else -1
        )
    }

    fun findSearchMatches(searchText: String, filteredLogs: List<DebugViewModel.UiMeshLog>): List<SearchMatch> {
        if (searchText.isEmpty()) {
            return emptyList()
        }
        return filteredLogs.flatMapIndexed { logIndex, log ->
            searchText.split(" ").flatMap { term ->
                val escapedTerm = Regex.escape(term)
                val regex = escapedTerm.toRegex(RegexOption.IGNORE_CASE)
                val messageMatches = regex.findAll(log.logMessage)
                    .map { match -> SearchMatch(logIndex, match.range.first, match.range.last, "message") }
                val typeMatches = regex.findAll(log.messageType)
                    .map { match -> SearchMatch(logIndex, match.range.first, match.range.last, "type") }
                val dateMatches = regex.findAll(log.formattedReceivedDate)
                    .map { match -> SearchMatch(logIndex, match.range.first, match.range.last, "date") }
                messageMatches + typeMatches + dateMatches
            }
        }.sortedBy { it.start }
    }
}

class LogFilterManager {
    private val _filterTexts = MutableStateFlow<List<String>>(emptyList())
    val filterTexts = _filterTexts.asStateFlow()

    private val _filteredLogs = MutableStateFlow<List<DebugViewModel.UiMeshLog>>(emptyList())
    val filteredLogs = _filteredLogs.asStateFlow()

    fun setFilterTexts(filters: List<String>) {
        _filterTexts.value = filters
    }

    fun updateFilteredLogs(logs: List<DebugViewModel.UiMeshLog>) {
        _filteredLogs.value = logs
    }
}

<<<<<<< HEAD
=======
private const val HEX_FORMAT = "%02x"

>>>>>>> de9bdbc6
@Suppress("TooManyFunctions")
@HiltViewModel
class DebugViewModel @Inject constructor(
    private val meshLogRepository: MeshLogRepository,
    private val radioConfigRepository: RadioConfigRepository,
) : ViewModel(), Logging {

    val meshLog: StateFlow<ImmutableList<UiMeshLog>> = meshLogRepository.getAllLogs()
        .map(::toUiState)
        .stateIn(viewModelScope, SharingStarted.WhileSubscribed(5_000), persistentListOf())

    // --- Managers ---
    val searchManager = LogSearchManager()
    val filterManager = LogFilterManager()

    val searchText get() = searchManager.searchText
    val currentMatchIndex get() = searchManager.currentMatchIndex
    val searchState get() = searchManager.searchState
    val filterTexts get() = filterManager.filterTexts
    val filteredLogs get() = filterManager.filteredLogs

    private val _selectedLogId = MutableStateFlow<String?>(null)
    val selectedLogId = _selectedLogId.asStateFlow()

    fun updateFilteredLogs(logs: List<UiMeshLog>) {
        filterManager.updateFilteredLogs(logs)
        searchManager.updateMatches(searchManager.searchText.value, logs)
    }

    init {
        debug("DebugViewModel created")
        viewModelScope.launch {
            combine(searchManager.searchText, filterManager.filteredLogs) { searchText, logs ->
                searchManager.findSearchMatches(searchText, logs)
            }.collect { matches ->
                searchManager.updateMatches(searchManager.searchText.value, filterManager.filteredLogs.value)
            }
        }
    }

    override fun onCleared() {
        super.onCleared()
        debug("DebugViewModel cleared")
    }

    private fun toUiState(databaseLogs: List<MeshLog>) = databaseLogs.map { log ->
        UiMeshLog(
            uuid = log.uuid,
            messageType = log.message_type,
            formattedReceivedDate = TIME_FORMAT.format(log.received_date),
            logMessage = annotateMeshLogMessage(log),
            decodedPayload = decodePayloadFromMeshLog(log),
        )
    }.toImmutableList()

    /**
     * Transform the input [MeshLog] by enhancing the raw message with annotations.
     */
    private fun annotateMeshLogMessage(meshLog: MeshLog): String {
        return when (meshLog.message_type) {
            "Packet" -> meshLog.meshPacket?.let { packet ->
                annotatePacketLog(packet)
            } ?: meshLog.raw_message
            "NodeInfo" -> meshLog.nodeInfo?.let { nodeInfo ->
                annotateRawMessage(meshLog.raw_message, nodeInfo.num)
            } ?: meshLog.raw_message
            "MyNodeInfo" -> meshLog.myNodeInfo?.let { nodeInfo ->
                annotateRawMessage(meshLog.raw_message, nodeInfo.myNodeNum)
            } ?: meshLog.raw_message
            else -> meshLog.raw_message
        }
    }

    private fun annotatePacketLog(packet: MeshProtos.MeshPacket): String {
        val builder = packet.toBuilder()
        val hasDecoded = builder.hasDecoded()
        val decoded = if (hasDecoded) builder.decoded else null
        if (hasDecoded) builder.clearDecoded()
        val baseText = builder.build().toString().trimEnd()
        val result = if (hasDecoded && decoded != null) {
            val decodedText = decoded.toString().trimEnd().prependIndent("  ")
            "$baseText\ndecoded {\n$decodedText\n}"
        } else {
            baseText
        }
        return annotateRawMessage(result, packet.from, packet.to)
    }

    /**
     * Annotate the raw message string with the node IDs provided, in hex, if they are present.
     */
    private fun annotateRawMessage(rawMessage: String, vararg nodeIds: Int): String {
        val msg = StringBuilder(rawMessage)
        var mutated = false
        nodeIds.forEach { nodeId ->
            mutated = mutated or msg.annotateNodeId(nodeId)
        }
        return if (mutated) {
            return msg.toString()
        } else {
            rawMessage
        }
    }

    /**
     * Look for a single node ID integer in the string and annotate it with the hex equivalent
     * if found.
     */
    private fun StringBuilder.annotateNodeId(nodeId: Int): Boolean {
        val nodeIdStr = nodeId.toUInt().toString()
        indexOf(nodeIdStr).takeIf { it >= 0 }?.let { idx ->
            insert(idx + nodeIdStr.length, " (${nodeId.asNodeId()})")
            return true
        }
        return false
    }

    private fun Int.asNodeId(): String {
        return "!%08x".format(Locale.getDefault(), this)
    }

    fun deleteAllLogs() = viewModelScope.launch(Dispatchers.IO) {
        meshLogRepository.deleteAll()
    }

    @Immutable
    data class UiMeshLog(
        val uuid: String,
        val messageType: String,
        val formattedReceivedDate: String,
        val logMessage: String,
        val decodedPayload: String? = null,
    )

    companion object {
        private val TIME_FORMAT = DateFormat.getDateTimeInstance(DateFormat.SHORT, DateFormat.MEDIUM)
    }

    val presetFilters: List<String>
        get() = buildList {
            // Our address if available
            radioConfigRepository.myNodeInfo.value?.myNodeNum?.let { add("!%08x".format(it)) }
            // broadcast
            add("!ffffffff")
            // decoded
            add("decoded")
            // today (locale-dependent short date format)
            add(DateFormat.getDateInstance(DateFormat.SHORT).format(Date()))
            // Each app name
            addAll(PortNum.entries.map { it.name })
        }

    fun setSelectedLogId(id: String?) { _selectedLogId.value = id }

    /**
     * Attempts to fully decode the payload of a MeshLog's MeshPacket using the appropriate protobuf definition,
     * based on the portnum of the packet.
     *
     * For known portnums, the payload is parsed into its corresponding proto message and returned as a string.
     * For text and alert messages, the payload is interpreted as UTF-8 text.
     * For unknown portnums, the payload is shown as a hex string.
     *
     * @param log The MeshLog containing the packet and payload to decode.
     * @return A human-readable string representation of the decoded payload, or an error message if decoding fails,
     *         or null if the log does not contain a decodable packet.
     */
    private fun decodePayloadFromMeshLog(log: MeshLog): String? {
        var result: String? = null
        val packet = log.meshPacket
        if (packet == null || !packet.hasDecoded()) {
            result = null
        } else {
            val portnum = packet.decoded.portnumValue
            val payload = packet.decoded.payload.toByteArray()
            result = try {
                when (portnum) {
                    PortNum.TEXT_MESSAGE_APP_VALUE,
                    PortNum.ALERT_APP_VALUE ->
                        payload.toString(Charsets.UTF_8)
                    PortNum.POSITION_APP_VALUE ->
                        MeshProtos.Position.parseFrom(payload).toString()
                    PortNum.WAYPOINT_APP_VALUE ->
                        MeshProtos.Waypoint.parseFrom(payload).toString()
                    PortNum.NODEINFO_APP_VALUE ->
                        MeshProtos.User.parseFrom(payload).toString()
                    PortNum.TELEMETRY_APP_VALUE ->
                        TelemetryProtos.Telemetry.parseFrom(payload).toString()
                    PortNum.ROUTING_APP_VALUE ->
                        MeshProtos.Routing.parseFrom(payload).toString()
                    PortNum.ADMIN_APP_VALUE ->
                        AdminProtos.AdminMessage.parseFrom(payload).toString()
                    PortNum.PAXCOUNTER_APP_VALUE ->
                        PaxcountProtos.Paxcount.parseFrom(payload).toString()
                    PortNum.STORE_FORWARD_APP_VALUE ->
                        StoreAndForwardProtos.StoreAndForward.parseFrom(payload).toString()
<<<<<<< HEAD
                    else -> payload.joinToString(" ") { "%02x".format(it) }
=======
                    else -> payload.joinToString(" ") { HEX_FORMAT.format(it) }
>>>>>>> de9bdbc6
                }
            } catch (e: InvalidProtocolBufferException) {
                "Failed to decode payload: ${e.message}"
            }
        }
        return result
    }
}<|MERGE_RESOLUTION|>--- conflicted
+++ resolved
@@ -162,11 +162,8 @@
     }
 }
 
-<<<<<<< HEAD
-=======
 private const val HEX_FORMAT = "%02x"
 
->>>>>>> de9bdbc6
 @Suppress("TooManyFunctions")
 @HiltViewModel
 class DebugViewModel @Inject constructor(
@@ -362,11 +359,7 @@
                         PaxcountProtos.Paxcount.parseFrom(payload).toString()
                     PortNum.STORE_FORWARD_APP_VALUE ->
                         StoreAndForwardProtos.StoreAndForward.parseFrom(payload).toString()
-<<<<<<< HEAD
-                    else -> payload.joinToString(" ") { "%02x".format(it) }
-=======
                     else -> payload.joinToString(" ") { HEX_FORMAT.format(it) }
->>>>>>> de9bdbc6
                 }
             } catch (e: InvalidProtocolBufferException) {
                 "Failed to decode payload: ${e.message}"
