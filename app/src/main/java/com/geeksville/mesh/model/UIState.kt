--- conflicted
+++ resolved
@@ -218,11 +218,8 @@
         viewModelScope.launch { _excludedModulesUnlocked.value = true }
     }
 
-<<<<<<< HEAD
-=======
     val firmwareEdition = meshLogRepository.getMyNodeInfo().map { nodeInfo -> nodeInfo?.firmwareEdition }
 
->>>>>>> 2b5a2be4
     val clientNotification: StateFlow<MeshProtos.ClientNotification?> = radioConfigRepository.clientNotification
 
     fun clearClientNotification(notification: MeshProtos.ClientNotification) {
@@ -277,17 +274,10 @@
 
     val receivingLocationUpdates: StateFlow<Boolean>
         get() = locationRepository.receivingLocationUpdates
-<<<<<<< HEAD
 
     val meshService: IMeshService?
         get() = radioConfigRepository.meshService
 
-=======
-
-    val meshService: IMeshService?
-        get() = radioConfigRepository.meshService
-
->>>>>>> 2b5a2be4
     val selectedBluetooth
         get() = radioInterfaceService.getDeviceAddress()?.getOrNull(0) == 'x'
 
@@ -330,13 +320,6 @@
     private val showPrecisionCircleOnMap =
         MutableStateFlow(preferences.getBoolean("show-precision-circle-on-map", true))
 
-<<<<<<< HEAD
-    private val showIgnored = MutableStateFlow(preferences.getBoolean("show-ignored", false))
-
-    fun toggleShowIgnored() {
-        showIgnored.value = !showIgnored.value
-        preferences.edit { putBoolean("show-ignored", showIgnored.value) }
-=======
     private val _showIgnored = MutableStateFlow(preferences.getBoolean("show-ignored", false))
     val showIgnored: StateFlow<Boolean> = _showIgnored
 
@@ -345,12 +328,12 @@
 
     private val _hasShownNotPairedWarning =
         MutableStateFlow(preferences.getBoolean(HAS_SHOWN_NOT_PAIRED_WARNING_PREF, false))
-    val hasShownNotPairedWarning: StateFlow<Boolean> = _hasShownNotPairedWarning.asStateFlow()
+
+val hasShownNotPairedWarning: StateFlow<Boolean> = _hasShownNotPairedWarning.asStateFlow()
 
     fun suppressNoPairedWarning() {
         _hasShownNotPairedWarning.value = true
         preferences.edit { putBoolean(HAS_SHOWN_NOT_PAIRED_WARNING_PREF, true) }
->>>>>>> 2b5a2be4
     }
 
     private fun toggleBooleanPreference(
@@ -381,8 +364,6 @@
 
     fun toggleOnlyDirect() = toggleBooleanPreference(onlyDirect, "only-direct")
 
-<<<<<<< HEAD
-=======
     fun toggleOnlyFavorites() = toggleBooleanPreference(onlyFavorites, "only-favorites")
 
     fun toggleShowWaypointsOnMap() = toggleBooleanPreference(showWaypointsOnMap, "show-waypoints-on-map")
@@ -390,7 +371,6 @@
     fun toggleShowPrecisionCircleOnMap() =
         toggleBooleanPreference(showPrecisionCircleOnMap, "show-precision-circle-on-map")
 
->>>>>>> 2b5a2be4
     data class NodeFilterState(
         val filterText: String,
         val includeUnknown: Boolean,
@@ -409,7 +389,6 @@
             ->
             NodeFilterState(filterText, includeUnknown, onlyOnline, onlyDirect, showIgnored)
         }
-<<<<<<< HEAD
 
     val nodesUiState: StateFlow<NodesUiState> =
         combine(nodeFilterStateFlow, nodeSortOption, showDetails, radioConfigRepository.deviceProfileFlow) {
@@ -453,50 +432,6 @@
                     .getNodes(state.sort, state.filter, state.includeUnknown, state.onlyOnline, state.onlyDirect)
                     .map { list -> list.filter { it.isIgnored == state.showIgnored } }
             }
-=======
-
-    val nodesUiState: StateFlow<NodesUiState> =
-        combine(nodeFilterStateFlow, nodeSortOption, showDetails, radioConfigRepository.deviceProfileFlow) {
-                filterFlow,
-                sort,
-                showDetails,
-                profile,
-            ->
-            NodesUiState(
-                sort = sort,
-                filter = filterFlow.filterText,
-                includeUnknown = filterFlow.includeUnknown,
-                onlyOnline = filterFlow.onlyOnline,
-                onlyDirect = filterFlow.onlyDirect,
-                gpsFormat = profile.config.display.gpsFormat.number,
-                distanceUnits = profile.config.display.units.number,
-                tempInFahrenheit = profile.moduleConfig.telemetry.environmentDisplayFahrenheit,
-                showDetails = showDetails,
-                showIgnored = filterFlow.showIgnored,
-            )
-        }
-            .stateIn(
-                scope = viewModelScope,
-                started = SharingStarted.WhileSubscribed(5_000),
-                initialValue = NodesUiState.Empty,
-            )
-
-    val unfilteredNodeList: StateFlow<List<Node>> =
-        nodeDB
-            .getNodes()
-            .stateIn(
-                scope = viewModelScope,
-                started = SharingStarted.WhileSubscribed(5_000),
-                initialValue = emptyList(),
-            )
-
-    val nodeList: StateFlow<List<Node>> =
-        nodesUiState
-            .flatMapLatest { state ->
-                nodeDB
-                    .getNodes(state.sort, state.filter, state.includeUnknown, state.onlyOnline, state.onlyDirect)
-                    .map { list -> list.filter { it.isIgnored == state.showIgnored } }
-            }
             .stateIn(
                 scope = viewModelScope,
                 started = SharingStarted.WhileSubscribed(5_000),
@@ -520,28 +455,12 @@
     val filteredNodeList: StateFlow<List<Node>> =
         nodeList
             .mapLatest { list -> list.filter { node -> !node.isIgnored } }
->>>>>>> 2b5a2be4
             .stateIn(
                 scope = viewModelScope,
                 started = SharingStarted.WhileSubscribed(5_000),
                 initialValue = emptyList(),
             )
 
-<<<<<<< HEAD
-    val onlineNodeCount =
-        nodeDB.onlineNodeCount.stateIn(
-            scope = viewModelScope,
-            started = SharingStarted.WhileSubscribed(5_000),
-            initialValue = 0,
-        )
-
-    val totalNodeCount =
-        nodeDB.totalNodeCount.stateIn(
-            scope = viewModelScope,
-            started = SharingStarted.WhileSubscribed(5_000),
-            initialValue = 0,
-        )
-=======
     data class MapFilterState(val onlyFavorites: Boolean, val showWaypoints: Boolean, val showPrecisionCircle: Boolean)
 
     val mapFilterStateFlow: StateFlow<MapFilterState> =
@@ -557,20 +476,13 @@
                 started = SharingStarted.WhileSubscribed(5_000),
                 initialValue = MapFilterState(false, true, true),
             )
->>>>>>> 2b5a2be4
 
     // hardware info about our local device (can be null)
     val myNodeInfo: StateFlow<MyNodeEntity?>
         get() = nodeDB.myNodeInfo
-<<<<<<< HEAD
-=======
 
     val ourNodeInfo: StateFlow<Node?>
         get() = nodeDB.ourNodeInfo
-
-    val nodesWithPosition
-        get() = nodeDB.nodeDBbyNum.value.values.filter { it.validPosition != null }
->>>>>>> 2b5a2be4
 
     val ourNodeInfo: StateFlow<Node?>
         get() = nodeDB.ourNodeInfo
@@ -988,10 +900,7 @@
 
             writeToUri(uri) { writer ->
                 val nodePositions = mutableMapOf<Int, MeshProtos.Position?>()
-<<<<<<< HEAD
-
-=======
->>>>>>> 2b5a2be4
+
                 @Suppress("MaxLineLength")
                 writer.appendLine(
                     "\"date\",\"time\",\"from\",\"sender name\",\"sender lat\",\"sender long\",\"rx lat\",\"rx long\",\"rx elevation\",\"rx snr\",\"distance\",\"hop limit\",\"payload\"",
@@ -1042,16 +951,12 @@
                                     ""
                                 } else {
                                     positionToMeter(
-<<<<<<< HEAD
-                                        rxPosition!!, // Use rxPosition but only if rxPos was valid
-                                        senderPosition!!, // Use senderPosition but only if senderPos was valid
-=======
                                         rxPosition!!, // Use rxPosition but only if rxPos was
                                         // valid
                                         senderPosition!!, // Use senderPosition but only if
                                         // senderPos was valid
->>>>>>> 2b5a2be4
                                     )
+
                                         .roundToInt()
                                         .toString()
                                 }
@@ -1072,13 +977,9 @@
                                     else -> ""
                                 }
 
-<<<<<<< HEAD
-                            //  date,time,from,sender name,sender lat,sender long,rx lat,rx long,rx elevation,rx
+                            //  date,time,from,sender name,sender lat,sender long,rx lat,rx long,rx
+                            // elevation,rx
                             // snr,distance,hop limit,payload
-=======
-                            //  date,time,from,sender name,sender lat,sender long,rx lat,rx long,rx
-                            // elevation,rx snr,distance,hop limit,payload
->>>>>>> 2b5a2be4
                             @Suppress("MaxLineLength")
                             writer.appendLine(
                                 "$rxDateTime,\"$rxFrom\",\"$senderName\",\"$senderLat\",\"$senderLong\",\"$rxLat\",\"$rxLong\",\"$rxAlt\",\"$rxSnr\",\"$dist\",\"$hopLimit\",\"$payload\"",
