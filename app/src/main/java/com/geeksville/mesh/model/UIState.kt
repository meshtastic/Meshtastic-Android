/*
 * Copyright (c) 2025 Meshtastic LLC
 *
 * This program is free software: you can redistribute it and/or modify
 * it under the terms of the GNU General Public License as published by
 * the Free Software Foundation, either version 3 of the License, or
 * (at your option) any later version.
 *
 * This program is distributed in the hope that it will be useful,
 * but WITHOUT ANY WARRANTY; without even the implied warranty of
 * MERCHANTABILITY or FITNESS FOR A PARTICULAR PURPOSE.  See the
 * GNU General Public License for more details.
 *
 * You should have received a copy of the GNU General Public License
 * along with this program.  If not, see <https://www.gnu.org/licenses/>.
 */

package com.geeksville.mesh.model

import android.app.Application
import android.net.Uri
import android.os.RemoteException
import androidx.compose.material3.SnackbarDuration
import androidx.compose.material3.SnackbarHostState
import androidx.compose.material3.SnackbarResult
import androidx.compose.runtime.Composable
import androidx.lifecycle.LiveData
import androidx.lifecycle.ViewModel
import androidx.lifecycle.asLiveData
import androidx.lifecycle.viewModelScope
import androidx.navigation.NavHostController
import com.geeksville.mesh.repository.radio.MeshActivity
import com.geeksville.mesh.repository.radio.RadioInterfaceService
import dagger.hilt.android.lifecycle.HiltViewModel
import kotlinx.coroutines.flow.MutableStateFlow
import kotlinx.coroutines.flow.SharedFlow
import kotlinx.coroutines.flow.SharingStarted
import kotlinx.coroutines.flow.StateFlow
import kotlinx.coroutines.flow.asStateFlow
import kotlinx.coroutines.flow.filterNotNull
import kotlinx.coroutines.flow.launchIn
import kotlinx.coroutines.flow.map
import kotlinx.coroutines.flow.mapNotNull
import kotlinx.coroutines.flow.onEach
import kotlinx.coroutines.flow.shareIn
import kotlinx.coroutines.launch
import org.meshtastic.core.analytics.platform.PlatformAnalytics
import org.meshtastic.core.data.repository.FirmwareReleaseRepository
import org.meshtastic.core.data.repository.MeshLogRepository
import org.meshtastic.core.data.repository.NodeRepository
<<<<<<< HEAD
=======
import org.meshtastic.core.data.repository.PacketRepository
import org.meshtastic.core.data.repository.QuickChatActionRepository
>>>>>>> cd1a54f5
import org.meshtastic.core.data.repository.RadioConfigRepository
import org.meshtastic.core.database.entity.MyNodeEntity
import org.meshtastic.core.database.entity.asDeviceVersion
import org.meshtastic.core.database.model.Node
import org.meshtastic.core.datastore.UiPreferencesDataSource
import org.meshtastic.core.model.util.toChannelSet
import org.meshtastic.core.service.IMeshService
import org.meshtastic.core.service.MeshServiceNotifications
import org.meshtastic.core.service.ServiceRepository
import org.meshtastic.core.strings.R
import org.meshtastic.core.ui.component.toSharedContact
import org.meshtastic.proto.AdminProtos
import org.meshtastic.proto.AppOnlyProtos
import org.meshtastic.proto.ConfigProtos.Config
import org.meshtastic.proto.LocalOnlyProtos.LocalConfig
import org.meshtastic.proto.LocalOnlyProtos.LocalModuleConfig
import org.meshtastic.proto.MeshProtos
import org.meshtastic.proto.channelSet
import org.meshtastic.proto.config
import org.meshtastic.proto.copy
import timber.log.Timber
import javax.inject.Inject

// Given a human name, strip out the first letter of the first three words and return that as the
// initials for
// that user, ignoring emojis. If the original name is only one word, strip vowels from the original
// name and if the result is 3 or more characters, use the first three characters. If not, just take
// the first 3 characters of the original name.
fun getInitials(fullName: String): String {
    val maxInitialLength = 4
    val minWordCountForInitials = 2
    val name = fullName.trim().withoutEmojis()
    val words = name.split(Regex("\\s+")).filter { it.isNotEmpty() }

    val initials =
        when (words.size) {
            in 0 until minWordCountForInitials -> {
                val nameWithoutVowels =
                    if (name.isNotEmpty()) {
                        name.first() + name.drop(1).filterNot { c -> c.lowercase() in "aeiou" }
                    } else {
                        ""
                    }
                if (nameWithoutVowels.length >= maxInitialLength) nameWithoutVowels else name
            }

            else -> words.map { it.first() }.joinToString("")
        }
    return initials.take(maxInitialLength)
}

private fun String.withoutEmojis(): String = filterNot { char -> char.isSurrogate() }

data class Contact(
    val contactKey: String,
    val shortName: String,
    val longName: String,
    val lastMessageTime: String?,
    val lastMessageText: String?,
    val unreadCount: Int,
    val messageCount: Int,
    val isMuted: Boolean,
    val isUnmessageable: Boolean,
    val nodeColors: Pair<Int, Int>? = null,
)

@Suppress("LongParameterList", "LargeClass", "UnusedPrivateProperty")
@HiltViewModel
class UIViewModel
@Inject
constructor(
    private val app: Application,
    private val nodeDB: NodeRepository,
    private val radioConfigRepository: RadioConfigRepository,
    private val serviceRepository: ServiceRepository,
    radioInterfaceService: RadioInterfaceService,
    meshLogRepository: MeshLogRepository,
    firmwareReleaseRepository: FirmwareReleaseRepository,
    private val uiPreferencesDataSource: UiPreferencesDataSource,
    private val meshServiceNotifications: MeshServiceNotifications,
    private val analytics: PlatformAnalytics,
    packetRepository: PacketRepository,
) : ViewModel() {

    val theme: StateFlow<Int> = uiPreferencesDataSource.theme

    val firmwareEdition = meshLogRepository.getMyNodeInfo().map { nodeInfo -> nodeInfo?.firmwareEdition }

    val clientNotification: StateFlow<MeshProtos.ClientNotification?> = serviceRepository.clientNotification

    fun clearClientNotification(notification: MeshProtos.ClientNotification) {
        serviceRepository.clearClientNotification()
        meshServiceNotifications.clearClientNotification(notification)
    }

    /**
     * Emits events for mesh network send/receive activity. This is a SharedFlow to ensure all events are delivered,
     * even if they are the same.
     */
    val meshActivity: SharedFlow<MeshActivity> =
        radioInterfaceService.meshActivity.shareIn(viewModelScope, SharingStarted.Eagerly, 0)

    data class AlertData(
        val title: String,
        val message: String? = null,
        val html: String? = null,
        val onConfirm: (() -> Unit)? = null,
        val onDismiss: (() -> Unit)? = null,
        val choices: Map<String, () -> Unit> = emptyMap(),
    )

    private val _currentAlert: MutableStateFlow<AlertData?> = MutableStateFlow(null)
    val currentAlert = _currentAlert.asStateFlow()

    fun showAlert(
        title: String,
        message: String? = null,
        html: String? = null,
        onConfirm: (() -> Unit)? = {},
        dismissable: Boolean = true,
        choices: Map<String, () -> Unit> = emptyMap(),
    ) {
        _currentAlert.value =
            AlertData(
                title = title,
                message = message,
                html = html,
                onConfirm = {
                    onConfirm?.invoke()
                    dismissAlert()
                },
                onDismiss = { if (dismissable) dismissAlert() },
                choices = choices,
            )
    }

    private fun dismissAlert() {
        _currentAlert.value = null
    }

    val meshService: IMeshService?
        get() = serviceRepository.meshService

    private val localConfig = MutableStateFlow<LocalConfig>(LocalConfig.getDefaultInstance())

    val config
        get() = localConfig.value

    private val _moduleConfig = MutableStateFlow<LocalModuleConfig>(LocalModuleConfig.getDefaultInstance())
    val moduleConfig: StateFlow<LocalModuleConfig> = _moduleConfig
    val module
        get() = _moduleConfig.value

    private val _channels = MutableStateFlow(channelSet {})
    val channels: StateFlow<AppOnlyProtos.ChannelSet>
        get() = _channels

<<<<<<< HEAD
=======
    val unreadMessageCount =
        packetRepository
            .getUnreadCountTotal()
            .map { it.coerceAtLeast(0) }
            .stateIn(viewModelScope, SharingStarted.WhileSubscribed(5_000L), 0)

    val quickChatActions
        get() =
            quickChatActionRepository
                .getAllActions()
                .stateIn(viewModelScope, SharingStarted.WhileSubscribed(5_000), emptyList())

>>>>>>> cd1a54f5
    // hardware info about our local device (can be null)
    val myNodeInfo: StateFlow<MyNodeEntity?>
        get() = nodeDB.myNodeInfo

    val ourNodeInfo: StateFlow<Node?>
        get() = nodeDB.ourNodeInfo

    val snackBarHostState = SnackbarHostState()

    fun showSnackBar(text: Int) = showSnackBar(app.getString(text))

    fun showSnackBar(
        text: String,
        actionLabel: String? = null,
        withDismissAction: Boolean = false,
        duration: SnackbarDuration = if (actionLabel == null) SnackbarDuration.Short else SnackbarDuration.Indefinite,
        onActionPerformed: (() -> Unit) = {},
        onDismissed: (() -> Unit) = {},
    ) = viewModelScope.launch {
        snackBarHostState.showSnackbar(text, actionLabel, withDismissAction, duration).run {
            when (this) {
                SnackbarResult.ActionPerformed -> onActionPerformed()
                SnackbarResult.Dismissed -> onDismissed()
            }
        }
    }

    init {
        serviceRepository.errorMessage
            .filterNotNull()
            .onEach {
                showAlert(
                    title = app.getString(R.string.client_notification),
                    message = it,
                    onConfirm = { serviceRepository.clearErrorMessage() },
                    dismissable = false,
                )
            }
            .launchIn(viewModelScope)

        radioConfigRepository.localConfigFlow.onEach { config -> localConfig.value = config }.launchIn(viewModelScope)
        radioConfigRepository.moduleConfigFlow
            .onEach { config -> _moduleConfig.value = config }
            .launchIn(viewModelScope)
        radioConfigRepository.channelSetFlow
            .onEach { channelSet -> _channels.value = channelSet }
            .launchIn(viewModelScope)

        Timber.d("ViewModel created")
    }

    private val _sharedContactRequested: MutableStateFlow<AdminProtos.SharedContact?> = MutableStateFlow(null)
    val sharedContactRequested: StateFlow<AdminProtos.SharedContact?>
        get() = _sharedContactRequested.asStateFlow()

    fun setSharedContactRequested(url: Uri) {
        runCatching { _sharedContactRequested.value = url.toSharedContact() }
            .onFailure { ex ->
                Timber.e(ex, "Shared contact error")
                showSnackBar(R.string.contact_invalid)
            }
    }

    /** Called immediately after activity observes requestChannelUrl */
    fun clearSharedContactRequested() {
        _sharedContactRequested.value = null
    }

    // Connection state to our radio device
    val connectionState
        get() = serviceRepository.connectionState

    private val _requestChannelSet = MutableStateFlow<AppOnlyProtos.ChannelSet?>(null)
    val requestChannelSet: StateFlow<AppOnlyProtos.ChannelSet?>
        get() = _requestChannelSet

    fun requestChannelUrl(url: Uri) = runCatching { _requestChannelSet.value = url.toChannelSet() }
        .onFailure { ex ->
            Timber.e(ex, "Channel url error")
            showSnackBar(R.string.channel_invalid)
        }

    val latestStableFirmwareRelease = firmwareReleaseRepository.stableRelease.mapNotNull { it?.asDeviceVersion() }

    /** Called immediately after activity observes requestChannelUrl */
    fun clearRequestChannelUrl() {
        _requestChannelSet.value = null
    }

    var region: Config.LoRaConfig.RegionCode
        get() = config.lora.region
        set(value) {
            updateLoraConfig { it.copy { region = value } }
        }

    override fun onCleared() {
        super.onCleared()
        Timber.d("ViewModel cleared")
    }

    private inline fun updateLoraConfig(crossinline body: (Config.LoRaConfig) -> Config.LoRaConfig) {
        val data = body(config.lora)
        setConfig(config { lora = data })
    }

    // Set the radio config (also updates our saved copy in preferences)
    fun setConfig(config: Config) {
        try {
            meshService?.setConfig(config.toByteArray())
        } catch (ex: RemoteException) {
            Timber.e(ex, "Set config error")
        }
    }

    val tracerouteResponse: LiveData<String?>
        get() = serviceRepository.tracerouteResponse.asLiveData()

    fun clearTracerouteResponse() {
        serviceRepository.clearTracerouteResponse()
    }

    val appIntroCompleted: StateFlow<Boolean> = uiPreferencesDataSource.appIntroCompleted

    fun onAppIntroCompleted() {
        uiPreferencesDataSource.setAppIntroCompleted(true)
    }

    @Composable
    fun AddNavigationTrackingEffect(navController: NavHostController) {
        analytics.AddNavigationTrackingEffect(navController)
    }
}<|MERGE_RESOLUTION|>--- conflicted
+++ resolved
@@ -48,11 +48,7 @@
 import org.meshtastic.core.data.repository.FirmwareReleaseRepository
 import org.meshtastic.core.data.repository.MeshLogRepository
 import org.meshtastic.core.data.repository.NodeRepository
-<<<<<<< HEAD
-=======
 import org.meshtastic.core.data.repository.PacketRepository
-import org.meshtastic.core.data.repository.QuickChatActionRepository
->>>>>>> cd1a54f5
 import org.meshtastic.core.data.repository.RadioConfigRepository
 import org.meshtastic.core.database.entity.MyNodeEntity
 import org.meshtastic.core.database.entity.asDeviceVersion
@@ -210,21 +206,12 @@
     val channels: StateFlow<AppOnlyProtos.ChannelSet>
         get() = _channels
 
-<<<<<<< HEAD
-=======
     val unreadMessageCount =
         packetRepository
             .getUnreadCountTotal()
             .map { it.coerceAtLeast(0) }
             .stateIn(viewModelScope, SharingStarted.WhileSubscribed(5_000L), 0)
 
-    val quickChatActions
-        get() =
-            quickChatActionRepository
-                .getAllActions()
-                .stateIn(viewModelScope, SharingStarted.WhileSubscribed(5_000), emptyList())
-
->>>>>>> cd1a54f5
     // hardware info about our local device (can be null)
     val myNodeInfo: StateFlow<MyNodeEntity?>
         get() = nodeDB.myNodeInfo
