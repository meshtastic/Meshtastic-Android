/*
 * Copyright (c) 2025 Meshtastic LLC
 *
 * This program is free software: you can redistribute it and/or modify
 * it under the terms of the GNU General Public License as published by
 * the Free Software Foundation, either version 3 of the License, or
 * (at your option) any later version.
 *
 * This program is distributed in the hope that it will be useful,
 * but WITHOUT ANY WARRANTY; without even the implied warranty of
 * MERCHANTABILITY or FITNESS FOR A PARTICULAR PURPOSE.  See the
 * GNU General Public License for more details.
 *
 * You should have received a copy of the GNU General Public License
 * along with this program.  If not, see <https://www.gnu.org/licenses/>.
 */

package com.geeksville.mesh.model

import android.app.Application
import android.content.Context
import android.content.SharedPreferences
import android.net.Uri
import android.os.RemoteException
import android.view.Menu
import androidx.core.content.edit
import androidx.lifecycle.LiveData
import androidx.lifecycle.MutableLiveData
import androidx.lifecycle.ViewModel
import androidx.lifecycle.asLiveData
import androidx.lifecycle.viewModelScope
import com.geeksville.mesh.AppOnlyProtos
import com.geeksville.mesh.ChannelProtos
import com.geeksville.mesh.ChannelProtos.ChannelSettings
import com.geeksville.mesh.ConfigProtos.Config
import com.geeksville.mesh.DataPacket
import com.geeksville.mesh.IMeshService
import com.geeksville.mesh.LocalOnlyProtos.LocalConfig
import com.geeksville.mesh.LocalOnlyProtos.LocalModuleConfig
import com.geeksville.mesh.MeshProtos
import com.geeksville.mesh.Portnums
import com.geeksville.mesh.Position
import com.geeksville.mesh.R
import com.geeksville.mesh.android.Logging
import com.geeksville.mesh.channel
import com.geeksville.mesh.channelSet
import com.geeksville.mesh.channelSettings
import com.geeksville.mesh.config
import com.geeksville.mesh.copy
import com.geeksville.mesh.database.MeshLogRepository
import com.geeksville.mesh.database.NodeRepository
import com.geeksville.mesh.database.PacketRepository
import com.geeksville.mesh.database.QuickChatActionRepository
import com.geeksville.mesh.database.entity.MyNodeEntity
import com.geeksville.mesh.database.entity.Packet
import com.geeksville.mesh.database.entity.QuickChatAction
import com.geeksville.mesh.repository.datastore.RadioConfigRepository
import com.geeksville.mesh.repository.radio.RadioInterfaceService
import com.geeksville.mesh.service.MeshService
import com.geeksville.mesh.service.ServiceAction
import com.geeksville.mesh.ui.map.MAP_STYLE_ID
import com.geeksville.mesh.util.getShortDate
import com.geeksville.mesh.util.positionToMeter
import dagger.hilt.android.lifecycle.HiltViewModel
import kotlinx.coroutines.Dispatchers
import kotlinx.coroutines.ExperimentalCoroutinesApi
import kotlinx.coroutines.flow.MutableStateFlow
import kotlinx.coroutines.flow.SharingStarted
import kotlinx.coroutines.flow.StateFlow
import kotlinx.coroutines.flow.combine
import kotlinx.coroutines.flow.filterNotNull
import kotlinx.coroutines.flow.first
import kotlinx.coroutines.flow.flatMapLatest
import kotlinx.coroutines.flow.launchIn
import kotlinx.coroutines.flow.mapLatest
import kotlinx.coroutines.flow.onEach
import kotlinx.coroutines.flow.stateIn
import kotlinx.coroutines.launch
import kotlinx.coroutines.withContext
import java.io.BufferedWriter
import java.io.FileNotFoundException
import java.io.FileWriter
import java.text.SimpleDateFormat
import java.util.Locale
import javax.inject.Inject
import kotlin.math.roundToInt

// Given a human name, strip out the first letter of the first three words and return that as the initials for
// that user. If the original name is only one word, strip vowels from the original name and if the result is
// 3 or more characters, use the first three characters. If not, just take the first 3 characters of the
// original name.
fun getInitials(nameIn: String): String {
    val nchars = 4
    val minchars = 2
    val name = nameIn.trim()
    val words = name.split(Regex("\\s+")).filter { it.isNotEmpty() }

    val initials = when (words.size) {
        in 0 until minchars -> {
            val nm = if (name.isNotEmpty()) {
                name.first() + name.drop(1).filterNot { c -> c.lowercase() in "aeiou" }
            } else {
                ""
            }
            if (nm.length >= nchars) nm else name
        }
        else -> words.map { it.first() }.joinToString("")
    }
    return initials.take(nchars)
}

/**
 * Builds a [Channel] list from the difference between two [ChannelSettings] lists.
 * Only changes are included in the resulting list.
 *
 * @param new The updated [ChannelSettings] list.
 * @param old The current [ChannelSettings] list (required when disabling unused channels).
 * @return A [Channel] list containing only the modified channels.
 */
internal fun getChannelList(
    new: List<ChannelSettings>,
    old: List<ChannelSettings>,
): List<ChannelProtos.Channel> = buildList {
    for (i in 0..maxOf(old.lastIndex, new.lastIndex)) {
        if (old.getOrNull(i) != new.getOrNull(i)) add(channel {
            role = when (i) {
                0 -> ChannelProtos.Channel.Role.PRIMARY
                in 1..new.lastIndex -> ChannelProtos.Channel.Role.SECONDARY
                else -> ChannelProtos.Channel.Role.DISABLED
            }
            index = i
            settings = new.getOrNull(i) ?: channelSettings { }
        })
    }
}

data class NodesUiState(
    val sort: NodeSortOption = NodeSortOption.LAST_HEARD,
    val filter: String = "",
    val includeUnknown: Boolean = false,
    val gpsFormat: Int = 0,
    val distanceUnits: Int = 0,
    val tempInFahrenheit: Boolean = false,
    val showDetails: Boolean = false,
) {
    companion object {
        val Empty = NodesUiState()
    }
}

data class Contact(
    val contactKey: String,
    val shortName: String,
    val longName: String,
    val lastMessageTime: String?,
    val lastMessageText: String?,
    val unreadCount: Int,
    val messageCount: Int,
    val isMuted: Boolean,
)

@Suppress("LongParameterList")
@HiltViewModel
class UIViewModel @Inject constructor(
    private val app: Application,
    private val nodeDB: NodeRepository,
    private val radioConfigRepository: RadioConfigRepository,
    private val radioInterfaceService: RadioInterfaceService,
    private val meshLogRepository: MeshLogRepository,
    private val packetRepository: PacketRepository,
    private val quickChatActionRepository: QuickChatActionRepository,
    private val preferences: SharedPreferences
) : ViewModel(), Logging {

    var actionBarMenu: Menu? = null
    val meshService: IMeshService? get() = radioConfigRepository.meshService

    val bondedAddress get() = radioInterfaceService.getBondedDeviceAddress()
    val selectedBluetooth get() = radioInterfaceService.getDeviceAddress()?.getOrNull(0) == 'x'

    private val _localConfig = MutableStateFlow<LocalConfig>(LocalConfig.getDefaultInstance())
    val localConfig: StateFlow<LocalConfig> = _localConfig
    val config get() = _localConfig.value

    private val _moduleConfig = MutableStateFlow<LocalModuleConfig>(LocalModuleConfig.getDefaultInstance())
    val moduleConfig: StateFlow<LocalModuleConfig> = _moduleConfig
    val module get() = _moduleConfig.value

    private val _channels = MutableStateFlow(channelSet {})
    val channels: StateFlow<AppOnlyProtos.ChannelSet> get() = _channels

    val quickChatActions get() = quickChatActionRepository.getAllActions()
        .stateIn(viewModelScope, SharingStarted.WhileSubscribed(5_000), emptyList())

    private val nodeFilterText = MutableStateFlow("")
    private val nodeSortOption = MutableStateFlow(NodeSortOption.LAST_HEARD)
    private val includeUnknown = MutableStateFlow(preferences.getBoolean("include-unknown", false))
    private val showDetails = MutableStateFlow(preferences.getBoolean("show-details", false))

    fun setSortOption(sort: NodeSortOption) {
        nodeSortOption.value = sort
    }

    fun toggleShowDetails() {
        showDetails.value = !showDetails.value
        preferences.edit { putBoolean("show-details", showDetails.value) }
    }

    fun toggleIncludeUnknown() {
        includeUnknown.value = !includeUnknown.value
        preferences.edit { putBoolean("include-unknown", includeUnknown.value) }
    }

    val nodesUiState: StateFlow<NodesUiState> = combine(
        nodeFilterText,
        nodeSortOption,
        includeUnknown,
        showDetails,
        radioConfigRepository.deviceProfileFlow,
    ) { filter, sort, includeUnknown, showDetails, profile ->
        NodesUiState(
            sort = sort,
            filter = filter,
            includeUnknown = includeUnknown,
            gpsFormat = profile.config.display.gpsFormat.number,
            distanceUnits = profile.config.display.units.number,
            tempInFahrenheit = profile.moduleConfig.telemetry.environmentDisplayFahrenheit,
            showDetails = showDetails,
        )
    }.stateIn(
        scope = viewModelScope,
        started = SharingStarted.WhileSubscribed(5_000),
        initialValue = NodesUiState.Empty,
    )

    @OptIn(ExperimentalCoroutinesApi::class)
    val nodeList: StateFlow<List<Node>> = nodesUiState.flatMapLatest { state ->
        nodeDB.getNodes(state.sort, state.filter, state.includeUnknown)
    }.stateIn(
        scope = viewModelScope,
        started = SharingStarted.WhileSubscribed(5_000),
        initialValue = emptyList(),
    )

    // hardware info about our local device (can be null)
    val myNodeInfo: StateFlow<MyNodeEntity?> get() = nodeDB.myNodeInfo
    val ourNodeInfo: StateFlow<Node?> get() = nodeDB.ourNodeInfo

    val nodesWithPosition get() = nodeDB.nodeDBbyNum.value.values.filter { it.validPosition != null }

    var mapStyleId: Int
        get() = preferences.getInt(MAP_STYLE_ID, 0)
        set(value) = preferences.edit { putInt(MAP_STYLE_ID, value) }

    fun getNode(userId: String?) = nodeDB.getNode(userId ?: DataPacket.ID_BROADCAST)
    fun getUser(userId: String?) = nodeDB.getUser(userId ?: DataPacket.ID_BROADCAST)

    private val _snackbarText = MutableLiveData<Any?>(null)
    val snackbarText: LiveData<Any?> get() = _snackbarText

    init {
        radioConfigRepository.errorMessage.filterNotNull().onEach {
            _snackbarText.value = it
            radioConfigRepository.clearErrorMessage()
        }.launchIn(viewModelScope)

        radioConfigRepository.localConfigFlow.onEach { config ->
            _localConfig.value = config
        }.launchIn(viewModelScope)
        radioConfigRepository.moduleConfigFlow.onEach { config ->
            _moduleConfig.value = config
        }.launchIn(viewModelScope)
        radioConfigRepository.channelSetFlow.onEach { channelSet ->
            _channels.value = channelSet
        }.launchIn(viewModelScope)

        debug("ViewModel created")
    }

    val contactList = combine(
        nodeDB.myNodeInfo,
        packetRepository.getContacts(),
        channels,
        packetRepository.getContactSettings(),
    ) { myNodeInfo, contacts, channelSet, settings ->
        val myNodeNum = myNodeInfo?.myNodeNum ?: return@combine emptyList()
        // Add empty channel placeholders (always show Broadcast contacts, even when empty)
        val placeholder = (0 until channelSet.settingsCount).associate { ch ->
            val contactKey = "$ch${DataPacket.ID_BROADCAST}"
            val data = DataPacket(bytes = null, dataType = 1, time = 0L, channel = ch)
            contactKey to Packet(0L, myNodeNum, 1, contactKey, 0L, true, data)
        }

        (contacts + (placeholder - contacts.keys)).values.map { packet ->
            val data = packet.data
            val contactKey = packet.contact_key

            // Determine if this is my message (originated on this device)
            val fromLocal = data.from == DataPacket.ID_LOCAL
            val toBroadcast = data.to == DataPacket.ID_BROADCAST

            // grab usernames from NodeInfo
            val user = getUser(if (fromLocal) data.to else data.from)

            val shortName = user.shortName
            val longName = if (toBroadcast) {
                channelSet.getChannel(data.channel)?.name ?: app.getString(R.string.channel_name)
            } else {
                user.longName
            }

            Contact(
                contactKey = contactKey,
                shortName = if (toBroadcast) "${data.channel}" else shortName,
                longName = longName,
                lastMessageTime = getShortDate(data.time),
                lastMessageText = if (fromLocal) data.text else "$shortName: ${data.text}",
                unreadCount = packetRepository.getUnreadCount(contactKey),
                messageCount = packetRepository.getMessageCount(contactKey),
                isMuted = settings[contactKey]?.isMuted == true,
            )
        }
    }.stateIn(
        scope = viewModelScope,
        started = SharingStarted.WhileSubscribed(5_000),
        initialValue = emptyList(),
    )

    @OptIn(ExperimentalCoroutinesApi::class)
    fun getMessagesFrom(contactKey: String) = packetRepository.getMessagesFrom(contactKey)
        .mapLatest { list -> list.map { it.toMessage(::getNode) } }

    @OptIn(ExperimentalCoroutinesApi::class)
    val waypoints = packetRepository.getWaypoints().mapLatest { list ->
        list.associateBy { packet -> packet.data.waypoint!!.id }
            .filterValues { it.data.waypoint!!.expire > System.currentTimeMillis() / 1000 }
    }

    fun generatePacketId(): Int? {
        return try {
            meshService?.packetId
        } catch (ex: RemoteException) {
            errormsg("RemoteException: ${ex.message}")
            return null
        }
    }

    fun sendMessage(str: String, contactKey: String = "0${DataPacket.ID_BROADCAST}") {
        // contactKey: unique contact key filter (channel)+(nodeId)
        val channel = contactKey[0].digitToIntOrNull()
        val dest = if (channel != null) contactKey.substring(1) else contactKey

        val p = DataPacket(dest, channel ?: 0, str)
        sendDataPacket(p)
    }

    fun sendWaypoint(wpt: MeshProtos.Waypoint, contactKey: String = "0${DataPacket.ID_BROADCAST}") {
        // contactKey: unique contact key filter (channel)+(nodeId)
        val channel = contactKey[0].digitToIntOrNull()
        val dest = if (channel != null) contactKey.substring(1) else contactKey

        val p = DataPacket(dest, channel ?: 0, wpt)
        if (wpt.id != 0) sendDataPacket(p)
    }

    private fun sendDataPacket(p: DataPacket) {
        try {
            meshService?.send(p)
        } catch (ex: RemoteException) {
            errormsg("Send DataPacket error: ${ex.message}")
        }
    }

    fun sendReaction(emoji: String, replyId: Int, contactKey: String) = viewModelScope.launch {
        radioConfigRepository.onServiceAction(ServiceAction.Reaction(emoji, replyId, contactKey))
    }

    fun requestTraceroute(destNum: Int) {
        info("Requesting traceroute for '$destNum'")
        try {
            val packetId = meshService?.packetId ?: return
            meshService?.requestTraceroute(packetId, destNum)
        } catch (ex: RemoteException) {
            errormsg("Request traceroute error: ${ex.message}")
        }
    }

    fun removeNode(nodeNum: Int) = viewModelScope.launch(Dispatchers.IO) {
        info("Removing node '$nodeNum'")
        try {
            val packetId = meshService?.packetId ?: return@launch
            meshService?.removeByNodenum(packetId, nodeNum)
            nodeDB.deleteNode(nodeNum)
        } catch (ex: RemoteException) {
            errormsg("Remove node error: ${ex.message}")
        }
    }

    fun requestUserInfo(destNum: Int) {
        info("Requesting UserInfo for '$destNum'")
        try {
            meshService?.requestUserInfo(destNum)
        } catch (ex: RemoteException) {
            errormsg("Request NodeInfo error: ${ex.message}")
        }
    }

    fun requestPosition(destNum: Int, position: Position = Position(0.0, 0.0, 0)) {
        info("Requesting position for '$destNum'")
        try {
            meshService?.requestPosition(destNum, position)
        } catch (ex: RemoteException) {
            errormsg("Request position error: ${ex.message}")
        }
    }

    fun setMuteUntil(contacts: List<String>, until: Long) = viewModelScope.launch(Dispatchers.IO) {
        packetRepository.setMuteUntil(contacts, until)
    }

    fun deleteContacts(contacts: List<String>) = viewModelScope.launch(Dispatchers.IO) {
        packetRepository.deleteContacts(contacts)
    }

    fun deleteMessages(uuidList: List<Long>) = viewModelScope.launch(Dispatchers.IO) {
        packetRepository.deleteMessages(uuidList)
    }

    fun deleteWaypoint(id: Int) = viewModelScope.launch(Dispatchers.IO) {
        packetRepository.deleteWaypoint(id)
    }

    fun clearUnreadCount(contact: String, timestamp: Long) = viewModelScope.launch(Dispatchers.IO) {
        packetRepository.clearUnreadCount(contact, timestamp)
    }

    companion object {
        fun getPreferences(context: Context): SharedPreferences =
            context.getSharedPreferences("ui-prefs", Context.MODE_PRIVATE)
    }

    // Connection state to our radio device
    val connectionState get() = radioConfigRepository.connectionState
    fun isConnected() = connectionState.value != MeshService.ConnectionState.DISCONNECTED

    private val _requestChannelSet = MutableStateFlow<AppOnlyProtos.ChannelSet?>(null)
    val requestChannelSet: StateFlow<AppOnlyProtos.ChannelSet?> get() = _requestChannelSet

    fun requestChannelUrl(url: Uri) = runCatching {
        _requestChannelSet.value = url.toChannelSet()
    }.onFailure { ex ->
        errormsg("Channel url error: ${ex.message}")
        showSnackbar(R.string.channel_invalid)
    }

    /**
     * Called immediately after activity observes requestChannelUrl
     */
    fun clearRequestChannelUrl() {
        _requestChannelSet.value = null
    }

    fun showSnackbar(resString: Any) {
        _snackbarText.value = resString
    }

    /**
     * Called immediately after activity observes [snackbarText]
     */
    fun clearSnackbarText() {
        _snackbarText.value = null
    }

    var txEnabled: Boolean
        get() = config.lora.txEnabled
        set(value) {
            updateLoraConfig { it.copy { txEnabled = value } }
        }

    var region: Config.LoRaConfig.RegionCode
        get() = config.lora.region
        set(value) {
            updateLoraConfig { it.copy { region = value } }
        }

<<<<<<< HEAD
    fun favoriteNode(node: NodeEntity) = viewModelScope.launch {
        try {
            radioConfigRepository.onServiceAction(ServiceAction.Favorite(node))
        } catch (ex: RemoteException) {
            errormsg("Favorite node error:", ex)
        }
    }

    fun ignoreNode(node: NodeEntity) = viewModelScope.launch {
=======
    fun ignoreNode(node: Node) = viewModelScope.launch {
>>>>>>> d14a8de7
        try {
            radioConfigRepository.onServiceAction(ServiceAction.Ignore(node))
        } catch (ex: RemoteException) {
            errormsg("Ignore node error:", ex)
        }
    }

    // managed mode disables all access to configuration
    val isManaged: Boolean get() = config.device.isManaged || config.security.isManaged

    val myNodeNum get() = myNodeInfo.value?.myNodeNum
    val maxChannels get() = myNodeInfo.value?.maxChannels ?: 8

    override fun onCleared() {
        super.onCleared()
        debug("ViewModel cleared")
    }

    private inline fun updateLoraConfig(crossinline body: (Config.LoRaConfig) -> Config.LoRaConfig) {
        val data = body(config.lora)
        setConfig(config { lora = data })
    }

    // Set the radio config (also updates our saved copy in preferences)
    fun setConfig(config: Config) {
        try {
            meshService?.setConfig(config.toByteArray())
        } catch (ex: RemoteException) {
            errormsg("Set config error:", ex)
        }
    }

    fun setChannel(channel: ChannelProtos.Channel) {
        try {
            meshService?.setChannel(channel.toByteArray())
        } catch (ex: RemoteException) {
            errormsg("Set channel error:", ex)
        }
    }

    /**
     * Set the radio config (also updates our saved copy in preferences).
     */
    fun setChannels(channelSet: AppOnlyProtos.ChannelSet) = viewModelScope.launch {
        getChannelList(channelSet.settingsList, channels.value.settingsList).forEach(::setChannel)
        radioConfigRepository.replaceAllSettings(channelSet.settingsList)

        val newConfig = config { lora = channelSet.loraConfig }
        if (config.lora != newConfig.lora) setConfig(newConfig)
    }

    val provideLocation = object : MutableLiveData<Boolean>(preferences.getBoolean("provide-location", false)) {
        override fun setValue(value: Boolean) {
            super.setValue(value)

            preferences.edit {
                this.putBoolean("provide-location", value)
            }
        }
    }

    fun setOwner(name: String) {
        val user = ourNodeInfo.value?.user?.copy {
            longName = name
            shortName = getInitials(name)
        } ?: return

        try {
            // Note: we use ?. here because we might be running in the emulator
            meshService?.setRemoteOwner(myNodeNum ?: return, user.toByteArray())
        } catch (ex: RemoteException) {
            errormsg("Can't set username on device, is device offline? ${ex.message}")
        }
    }

    /**
     * Write the persisted packet data out to a CSV file in the specified location.
     */
    fun saveMessagesCSV(uri: Uri) {
        viewModelScope.launch(Dispatchers.Main) {
            // Extract distances to this device from position messages and put (node,SNR,distance) in
            // the file_uri
            val myNodeNum = myNodeNum ?: return@launch

            // Capture the current node value while we're still on main thread
            val nodes = nodeDB.nodeDBbyNum.value

            val positionToPos: (MeshProtos.Position?) -> Position? = { meshPosition ->
                meshPosition?.let { Position(it) }.takeIf {
                    it?.isValid() == true
                }
            }

            writeToUri(uri) { writer ->
                val nodePositions = mutableMapOf<Int, MeshProtos.Position?>()

                writer.appendLine("\"date\",\"time\",\"from\",\"sender name\",\"sender lat\",\"sender long\",\"rx lat\",\"rx long\",\"rx elevation\",\"rx snr\",\"distance\",\"hop limit\",\"payload\"")

                // Packets are ordered by time, we keep most recent position of
                // our device in localNodePosition.
                val dateFormat = SimpleDateFormat("\"yyyy-MM-dd\",\"HH:mm:ss\"", Locale.getDefault())
                meshLogRepository.getAllLogsInReceiveOrder(Int.MAX_VALUE).first().forEach { packet ->
                    // If we get a NodeInfo packet, use it to update our position data (if valid)
                    packet.nodeInfo?.let { nodeInfo ->
                        positionToPos.invoke(nodeInfo.position)?.let {
                            nodePositions[nodeInfo.num] = nodeInfo.position
                        }
                    }

                    packet.meshPacket?.let { proto ->
                        // If the packet contains position data then use it to update, if valid
                        packet.position?.let { position ->
                            positionToPos.invoke(position)?.let {
                                nodePositions[proto.from.takeIf { it != 0 } ?: myNodeNum] = position
                            }
                        }

                        // Filter out of our results any packet that doesn't report SNR.  This
                        // is primarily ADMIN_APP.
                        if (proto.rxSnr != 0.0f) {
                            val rxDateTime = dateFormat.format(packet.received_date)
                            val rxFrom = proto.from.toUInt()
                            val senderName = nodes[proto.from]?.user?.longName ?: ""

                            // sender lat & long
                            val senderPosition = nodePositions[proto.from]
                            val senderPos = positionToPos.invoke(senderPosition)
                            val senderLat = senderPos?.latitude ?: ""
                            val senderLong = senderPos?.longitude ?: ""

                            // rx lat, long, and elevation
                            val rxPosition = nodePositions[myNodeNum]
                            val rxPos = positionToPos.invoke(rxPosition)
                            val rxLat = rxPos?.latitude ?: ""
                            val rxLong = rxPos?.longitude ?: ""
                            val rxAlt = rxPos?.altitude ?: ""
                            val rxSnr = proto.rxSnr

                            // Calculate the distance if both positions are valid

                            val dist = if (senderPos == null || rxPos == null) {
                                ""
                            } else {
                                positionToMeter(
                                    rxPosition!!, // Use rxPosition but only if rxPos was valid
                                    senderPosition!! // Use senderPosition but only if senderPos was valid
                                ).roundToInt().toString()
                            }

                            val hopLimit = proto.hopLimit

                            val payload = when {
                                proto.decoded.portnumValue !in setOf(
                                    Portnums.PortNum.TEXT_MESSAGE_APP_VALUE,
                                    Portnums.PortNum.RANGE_TEST_APP_VALUE,
                                ) -> "<${proto.decoded.portnum}>"
                                proto.hasDecoded() -> proto.decoded.payload.toStringUtf8()
                                    .replace("\"", "\"\"")
                                proto.hasEncrypted() -> "${proto.encrypted.size()} encrypted bytes"
                                else -> ""
                            }

                            //  date,time,from,sender name,sender lat,sender long,rx lat,rx long,rx elevation,rx snr,distance,hop limit,payload
                            writer.appendLine("$rxDateTime,\"$rxFrom\",\"$senderName\",\"$senderLat\",\"$senderLong\",\"$rxLat\",\"$rxLong\",\"$rxAlt\",\"$rxSnr\",\"$dist\",\"$hopLimit\",\"$payload\"")
                        }
                    }
                }
            }
        }
    }

    private suspend inline fun writeToUri(uri: Uri, crossinline block: suspend (BufferedWriter) -> Unit) {
        withContext(Dispatchers.IO) {
            try {
                app.contentResolver.openFileDescriptor(uri, "wt")?.use { parcelFileDescriptor ->
                    FileWriter(parcelFileDescriptor.fileDescriptor).use { fileWriter ->
                        BufferedWriter(fileWriter).use { writer ->
                            block.invoke(writer)
                        }
                    }
                }
            } catch (ex: FileNotFoundException) {
                errormsg("Can't write file error: ${ex.message}")
            }
        }
    }

    fun addQuickChatAction(action: QuickChatAction) = viewModelScope.launch(Dispatchers.IO) {
        quickChatActionRepository.upsert(action)
    }

    fun deleteQuickChatAction(action: QuickChatAction) = viewModelScope.launch(Dispatchers.IO) {
        quickChatActionRepository.delete(action)
    }

    fun updateActionPositions(actions: List<QuickChatAction>) {
        viewModelScope.launch(Dispatchers.IO) {
            for (position in actions.indices) {
                quickChatActionRepository.setItemPosition(actions[position].uuid, position)
            }
        }
    }

    val tracerouteResponse: LiveData<String?>
        get() = radioConfigRepository.tracerouteResponse.asLiveData()

    fun clearTracerouteResponse() {
        radioConfigRepository.clearTracerouteResponse()
    }

    private val _currentTab = MutableLiveData(0)
    val currentTab: LiveData<Int> get() = _currentTab

    fun setCurrentTab(tab: Int) {
        _currentTab.value = tab
    }

    fun setNodeFilterText(text: String) {
        nodeFilterText.value = text
    }
}<|MERGE_RESOLUTION|>--- conflicted
+++ resolved
@@ -483,8 +483,7 @@
             updateLoraConfig { it.copy { region = value } }
         }
 
-<<<<<<< HEAD
-    fun favoriteNode(node: NodeEntity) = viewModelScope.launch {
+    fun favoriteNode(node: Node) = viewModelScope.launch {
         try {
             radioConfigRepository.onServiceAction(ServiceAction.Favorite(node))
         } catch (ex: RemoteException) {
@@ -492,10 +491,7 @@
         }
     }
 
-    fun ignoreNode(node: NodeEntity) = viewModelScope.launch {
-=======
     fun ignoreNode(node: Node) = viewModelScope.launch {
->>>>>>> d14a8de7
         try {
             radioConfigRepository.onServiceAction(ServiceAction.Ignore(node))
         } catch (ex: RemoteException) {
