--- conflicted
+++ resolved
@@ -64,11 +64,6 @@
     connectionState: MeshService.ConnectionState,
     btDevices: List<DeviceListEntry>,
     selectedDevice: String,
-<<<<<<< HEAD
-=======
-    showBluetoothRationaleDialog: () -> Unit,
-    requestBluetoothPermission: (Array<String>) -> Unit,
->>>>>>> ceabafb5
     scanModel: BTScanModel,
 ) {
     LocalContext.current // Used implicitly by stringResource
@@ -102,7 +97,6 @@
         style = MaterialTheme.typography.titleLarge,
         modifier = Modifier.padding(vertical = 8.dp),
     )
-<<<<<<< HEAD
 
     if (permissionsState.allPermissionsGranted) {
         btDevices.forEach { device ->
@@ -126,7 +120,7 @@
                     modifier = Modifier.padding(vertical = 8.dp),
                 )
             }
-        } else if (btDevices.filterNot { it.isDisconnect }.isEmpty()) {
+        } else if (btDevices.filterNot { it is DeviceListEntry.Disconnect }.isEmpty()) {
             Column(
                 modifier = Modifier.fillMaxWidth().padding(vertical = 8.dp),
                 horizontalAlignment = Alignment.CenterHorizontally,
@@ -158,38 +152,6 @@
                     stringResource(R.string.permission_missing_31)
                 }
             Text(text = textToShow, style = MaterialTheme.typography.bodyMedium)
-=======
-    btDevices.forEach { device ->
-        DeviceListItem(
-            connectionState = connectionState,
-            device = device,
-            selected = device.fullAddress == selectedDevice,
-            onSelect = { scanModel.onSelected(device) },
-            modifier = Modifier,
-        )
-    }
-    if (isScanning) {
-        Column(modifier = Modifier.fillMaxWidth().padding(vertical = 8.dp), horizontalAlignment = CenterHorizontally) {
-            CircularProgressIndicator(modifier = Modifier.size(96.dp))
-            Text(
-                text = stringResource(R.string.scanning),
-                style = MaterialTheme.typography.bodyMedium,
-                modifier = Modifier.padding(vertical = 8.dp),
-            )
-        }
-    } else if (btDevices.filterNot { it is DeviceListEntry.Disconnect }.isEmpty()) {
-        Column(modifier = Modifier.fillMaxWidth().padding(vertical = 8.dp), horizontalAlignment = CenterHorizontally) {
-            Icon(
-                imageVector = Icons.Default.BluetoothDisabled,
-                contentDescription = stringResource(R.string.no_ble_devices),
-                modifier = Modifier.size(96.dp),
-            )
-            Text(
-                text = stringResource(R.string.no_ble_devices),
-                style = MaterialTheme.typography.bodyMedium,
-                modifier = Modifier.padding(vertical = 8.dp),
-            )
->>>>>>> ceabafb5
         }
     }
 
@@ -200,24 +162,11 @@
             if (permissionsState.allPermissionsGranted) {
                 scanModel.startScan()
             } else {
-<<<<<<< HEAD
                 permissionsState.launchMultiplePermissionRequest()
-=======
-                if (
-                    bluetoothPermissions.any { permission ->
-                        ActivityCompat.shouldShowRequestPermissionRationale(context as Activity, permission)
-                    }
-                ) {
-                    showBluetoothRationaleDialog()
-                } else {
-                    requestBluetoothPermission(bluetoothPermissions)
-                }
->>>>>>> ceabafb5
             }
         },
     ) {
         Icon(imageVector = Icons.Default.Bluetooth, contentDescription = stringResource(R.string.scan))
-<<<<<<< HEAD
         Text(
             if (permissionsState.allPermissionsGranted) {
                 stringResource(R.string.scan)
@@ -225,8 +174,5 @@
                 stringResource(R.string.grant_permissions_and_scan)
             },
         )
-=======
-        Text(stringResource(R.string.scan))
->>>>>>> ceabafb5
     }
 }