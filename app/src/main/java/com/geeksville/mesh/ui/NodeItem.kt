--- conflicted
+++ resolved
@@ -158,7 +158,6 @@
                         onClick = {},
                         interactionSource = inputChipInteractionSource,
                     )
-<<<<<<< HEAD
                     Box(
                         modifier = Modifier
                             .matchParentSize()
@@ -168,26 +167,15 @@
                                 interactionSource = inputChipInteractionSource,
                                 indication = null,
                             )
-=======
-                    NodeMenu(
-                        node = thatNode,
-                        showFullMenu = !isThisNode && isConnected,
-                        onAction = onAction,
-                        expanded = menuExpanded,
-                        onDismissRequest = { menuExpanded = false },
->>>>>>> 4545777b
-                    )
-                }
-
+                    )
+                }
                 NodeMenu(
                     node = thatNode,
                     showFullMenu = !isThisNode && isConnected,
                     onAction = onAction,
                     expanded = menuExpanded,
                     onDismissRequest = { menuExpanded = false },
-                    firmwareVersion = thisNode?.metadata?.firmwareVersion
-                )
-
+                )
                 NodeKeyStatusIcon(
                     hasPKC = thatNode.hasPKC,
                     mismatchKey = thatNode.mismatchKey,
