/*
 * Copyright (c) 2025 Meshtastic LLC
 *
 * This program is free software: you can redistribute it and/or modify
 * it under the terms of the GNU General Public License as published by
 * the Free Software Foundation, either version 3 of the License, or
 * (at your option) any later version.
 *
 * This program is distributed in the hope that it will be useful,
 * but WITHOUT ANY WARRANTY; without even the implied warranty of
 * MERCHANTABILITY or FITNESS FOR A PARTICULAR PURPOSE.  See the
 * GNU General Public License for more details.
 *
 * You should have received a copy of the GNU General Public License
 * along with this program.  If not, see <https://www.gnu.org/licenses/>.
 */

package com.geeksville.mesh.ui.node.components

import androidx.compose.foundation.combinedClickable
import androidx.compose.foundation.interaction.MutableInteractionSource
import androidx.compose.foundation.layout.Box
import androidx.compose.foundation.layout.IntrinsicSize
import androidx.compose.foundation.layout.defaultMinSize
import androidx.compose.foundation.layout.fillMaxWidth
import androidx.compose.foundation.layout.width
import androidx.compose.material3.AssistChipDefaults
import androidx.compose.material3.ElevatedAssistChip
import androidx.compose.material3.MaterialTheme
import androidx.compose.material3.Text
import androidx.compose.runtime.Composable
import androidx.compose.runtime.getValue
import androidx.compose.runtime.mutableStateOf
import androidx.compose.runtime.remember
import androidx.compose.runtime.setValue
import androidx.compose.ui.Modifier
import androidx.compose.ui.graphics.Color
import androidx.compose.ui.semantics.contentDescription
import androidx.compose.ui.semantics.semantics
import androidx.compose.ui.text.style.TextAlign
import androidx.compose.ui.text.style.TextDecoration
import androidx.compose.ui.tooling.preview.Preview
import androidx.compose.ui.unit.dp
import com.geeksville.mesh.MeshProtos
import com.geeksville.mesh.PaxcountProtos
import com.geeksville.mesh.TelemetryProtos
import com.geeksville.mesh.model.Node

@Composable
fun NodeChip(
    modifier: Modifier = Modifier,
    enabled: Boolean = true,
    node: Node,
    isThisNode: Boolean,
    isConnected: Boolean,
    onAction: (NodeMenuAction) -> Unit,
) {
    val isIgnored = node.isIgnored
    val (textColor, nodeColor) = node.colors
    var menuExpanded by remember { mutableStateOf(false) }
    val inputChipInteractionSource = remember { MutableInteractionSource() }
    Box {
        ElevatedAssistChip(
<<<<<<< HEAD
            modifier = modifier.width(IntrinsicSize.Min).defaultMinSize(minWidth = 72.dp),
=======
            modifier =
            modifier.width(IntrinsicSize.Min).defaultMinSize(minWidth = 72.dp).semantics {
                contentDescription = node.user.shortName.ifEmpty { "Node" }
            },
>>>>>>> a35e43d9
            elevation = AssistChipDefaults.elevatedAssistChipElevation(),
            colors =
            AssistChipDefaults.elevatedAssistChipColors(
                containerColor = Color(nodeColor),
                labelColor = Color(textColor),
            ),
            label = {
                Text(
                    modifier = Modifier.fillMaxWidth(),
                    text = node.user.shortName.ifEmpty { "???" },
                    fontSize = MaterialTheme.typography.labelLarge.fontSize,
                    textDecoration = TextDecoration.LineThrough.takeIf { isIgnored },
                    textAlign = TextAlign.Center,
                    maxLines = 1,
                )
            },
            onClick = {},
            interactionSource = inputChipInteractionSource,
        )
        Box(
            modifier =
            Modifier.matchParentSize()
                .combinedClickable(
                    enabled = enabled,
                    onClick = { onAction(NodeMenuAction.MoreDetails(node)) },
                    onLongClick = { menuExpanded = true },
                    interactionSource = inputChipInteractionSource,
                    indication = null,
<<<<<<< HEAD
                ),
=======
                )
                .semantics { contentDescription = node.user.shortName.ifEmpty { "Node" } },
>>>>>>> a35e43d9
        )
    }
    NodeMenu(
        expanded = menuExpanded,
        node = node,
        showFullMenu = !isThisNode && isConnected,
        onDismissMenuRequest = { menuExpanded = false },
        onAction = {
            menuExpanded = false
            onAction(it)
        },
    )
}

@Suppress("MagicNumber")
@Preview
@Composable
fun NodeChipPreview() {
    val user = MeshProtos.User.newBuilder().setShortName("\uD83E\uDEE0").setLongName("John Doe").build()
    val node =
        Node(
            num = 13444,
            user = user,
            isIgnored = false,
            paxcounter = PaxcountProtos.Paxcount.newBuilder().setBle(10).setWifi(5).build(),
            environmentMetrics =
            TelemetryProtos.EnvironmentMetrics.newBuilder().setTemperature(25f).setRelativeHumidity(60f).build(),
        )
    NodeChip(node = node, isThisNode = false, isConnected = true, onAction = {})
}<|MERGE_RESOLUTION|>--- conflicted
+++ resolved
@@ -61,14 +61,10 @@
     val inputChipInteractionSource = remember { MutableInteractionSource() }
     Box {
         ElevatedAssistChip(
-<<<<<<< HEAD
-            modifier = modifier.width(IntrinsicSize.Min).defaultMinSize(minWidth = 72.dp),
-=======
-            modifier =
+             modifier=
             modifier.width(IntrinsicSize.Min).defaultMinSize(minWidth = 72.dp).semantics {
                 contentDescription = node.user.shortName.ifEmpty { "Node" }
             },
->>>>>>> a35e43d9
             elevation = AssistChipDefaults.elevatedAssistChipElevation(),
             colors =
             AssistChipDefaults.elevatedAssistChipColors(
@@ -97,12 +93,8 @@
                     onLongClick = { menuExpanded = true },
                     interactionSource = inputChipInteractionSource,
                     indication = null,
-<<<<<<< HEAD
-                ),
-=======
                 )
                 .semantics { contentDescription = node.user.shortName.ifEmpty { "Node" } },
->>>>>>> a35e43d9
         )
     }
     NodeMenu(
