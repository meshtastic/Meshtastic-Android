/*
 * Copyright (c) 2025 Meshtastic LLC
 *
 * This program is free software: you can redistribute it and/or modify
 * it under the terms of the GNU General Public License as published by
 * the Free Software Foundation, either version 3 of the License, or
 * (at your option) any later version.
 *
 * This program is distributed in the hope that it will be useful,
 * but WITHOUT ANY WARRANTY; without even the implied warranty of
 * MERCHANTABILITY or FITNESS FOR A PARTICULAR PURPOSE.  See the
 * GNU General Public License for more details.
 *
 * You should have received a copy of the GNU General Public License
 * along with this program.  If not, see <https://www.gnu.org/licenses/>.
 */

package com.geeksville.mesh.ui.message

import androidx.compose.foundation.background
import androidx.compose.foundation.layout.Column
import androidx.compose.foundation.layout.Row
import androidx.compose.foundation.layout.Spacer
import androidx.compose.foundation.layout.fillMaxWidth
import androidx.compose.foundation.layout.padding
import androidx.compose.foundation.layout.size
import androidx.compose.foundation.layout.width
import androidx.compose.foundation.lazy.LazyRow
import androidx.compose.foundation.lazy.items
import androidx.compose.foundation.shape.CircleShape
import androidx.compose.foundation.shape.RoundedCornerShape
import androidx.compose.foundation.text.KeyboardOptions
import androidx.compose.material.AlertDialog
import androidx.compose.material.Button
import androidx.compose.material.ButtonDefaults
import androidx.compose.material.Icon
import androidx.compose.material.IconButton
import androidx.compose.material.MaterialTheme
import androidx.compose.material.Text
import androidx.compose.material.TextButton
import androidx.compose.material.TextField
import androidx.compose.material.TextFieldDefaults
import androidx.compose.material.TopAppBar
import androidx.compose.material.icons.Icons
import androidx.compose.material.icons.automirrored.filled.ArrowBack
import androidx.compose.material.icons.automirrored.filled.Send
import androidx.compose.material.icons.filled.ContentCopy
import androidx.compose.material.icons.filled.Delete
import androidx.compose.material.icons.filled.SelectAll
import androidx.compose.runtime.Composable
import androidx.compose.runtime.MutableState
import androidx.compose.runtime.derivedStateOf
import androidx.compose.runtime.getValue
import androidx.compose.runtime.mutableStateOf
import androidx.compose.runtime.remember
import androidx.compose.runtime.rememberCoroutineScope
import androidx.compose.runtime.saveable.rememberSaveable
import androidx.compose.runtime.setValue
import androidx.compose.ui.Alignment
import androidx.compose.ui.Modifier
import androidx.compose.ui.draw.scale
import androidx.compose.ui.focus.onFocusEvent
import androidx.compose.ui.graphics.Color
import androidx.compose.ui.platform.LocalClipboardManager
import androidx.compose.ui.platform.LocalFocusManager
import androidx.compose.ui.res.colorResource
import androidx.compose.ui.res.pluralStringResource
import androidx.compose.ui.res.stringResource
import androidx.compose.ui.text.AnnotatedString
import androidx.compose.ui.text.TextRange
import androidx.compose.ui.text.input.KeyboardCapitalization
import androidx.compose.ui.text.input.TextFieldValue
import androidx.compose.ui.text.style.TextAlign
import androidx.compose.ui.tooling.preview.PreviewLightDark
import androidx.compose.ui.unit.dp
<<<<<<< HEAD
=======
import androidx.core.os.bundleOf
import androidx.fragment.app.Fragment
import androidx.fragment.app.FragmentManager
import androidx.fragment.app.activityViewModels
>>>>>>> 6bb282f9
import androidx.hilt.navigation.compose.hiltViewModel
import androidx.lifecycle.compose.collectAsStateWithLifecycle
import com.geeksville.mesh.DataPacket
import com.geeksville.mesh.R
import com.geeksville.mesh.database.entity.QuickChatAction
import com.geeksville.mesh.model.UIViewModel
import com.geeksville.mesh.model.getChannel
import com.geeksville.mesh.navigation.navigateToNavGraph
import com.geeksville.mesh.ui.components.BaseScaffold
import com.geeksville.mesh.ui.components.NodeKeyStatusIcon
import com.geeksville.mesh.ui.components.NodeMenuAction
import com.geeksville.mesh.ui.message.components.MessageList
import com.geeksville.mesh.ui.theme.AppTheme
import kotlinx.coroutines.launch

<<<<<<< HEAD
=======
private const val MESSAGE_CHARACTER_LIMIT = 200

internal fun FragmentManager.navigateToMessages(contactKey: String, message: String = "") {
    val messagesFragment = MessagesFragment().apply {
        arguments = bundleOf("contactKey" to contactKey, "message" to message)
    }
    beginTransaction()
        .add(R.id.mainActivityLayout, messagesFragment)
        .addToBackStack(null)
        .commit()
}

@AndroidEntryPoint
class MessagesFragment : Fragment(), Logging {
    private val model: UIViewModel by activityViewModels()

    private fun navigateToMessages(node: Node) = node.user.let { user ->
        val hasPKC = model.ourNodeInfo.value?.hasPKC == true && node.hasPKC // TODO use meta.hasPKC
        val channel = if (hasPKC) DataPacket.PKC_CHANNEL_INDEX else node.channel
        val contactKey = "$channel${user.id}"
        info("calling MessagesFragment filter: $contactKey")
        parentFragmentManager.navigateToMessages(contactKey)
    }

    private fun navigateToNodeDetails(nodeNum: Int) {
        info("calling NodeDetails --> destNum: $nodeNum")
        parentFragmentManager.navigateToNavGraph(nodeNum, "NodeDetails")
    }

    override fun onCreateView(
        inflater: LayoutInflater,
        container: ViewGroup?,
        savedInstanceState: Bundle?
    ): View {
        val contactKey = arguments?.getString("contactKey").toString()
        val message = arguments?.getString("message").toString()

        return ComposeView(requireContext()).apply {
            setViewCompositionStrategy(ViewCompositionStrategy.DisposeOnViewTreeLifecycleDestroyed)
            setContent {
                AppTheme {
                    MessageScreen(
                        contactKey = contactKey,
                        message = message,
                        viewModel = model,
                        navigateToMessages = ::navigateToMessages,
                        navigateToNodeDetails = ::navigateToNodeDetails,
                    ) { parentFragmentManager.popBackStack() }
                }
            }
        }
    }
}

sealed class MessageMenuAction {
    data object ClipboardCopy : MessageMenuAction()
    data object Delete : MessageMenuAction()
    data object Dismiss : MessageMenuAction()
    data object SelectAll : MessageMenuAction()
}

>>>>>>> 6bb282f9
@Suppress("LongMethod", "CyclomaticComplexMethod")
@Composable
internal fun MessageScreen(
    contactKey: String,
    message: String,
    viewModel: UIViewModel = hiltViewModel(),
    navigateToMessages: (String) -> Unit,
    navigateToNodeDetails: (Int) -> Unit,
    onNavigateBack: () -> Unit
) {
    val coroutineScope = rememberCoroutineScope()
    val clipboardManager = LocalClipboardManager.current

    val channelIndex = contactKey[0].digitToIntOrNull()
    val nodeId = contactKey.substring(1)
    val channelName = channelIndex?.let { viewModel.channels.value.getChannel(it)?.name }
        ?: "Unknown Channel"

    val title = when (nodeId) {
        DataPacket.ID_BROADCAST -> channelName
        else -> viewModel.getUser(nodeId).longName
    }
    val mismatchKey =
        DataPacket.PKC_CHANNEL_INDEX == channelIndex && viewModel.getNode(nodeId).mismatchKey

//    if (channelIndex != DataPacket.PKC_CHANNEL_INDEX && nodeId != DataPacket.ID_BROADCAST) {
//        subtitle = "(ch: $channelIndex - $channelName)"
//    }

    val selectedIds = rememberSaveable { mutableStateOf(emptySet<Long>()) }
    val inSelectionMode by remember { derivedStateOf { selectedIds.value.isNotEmpty() } }

    val connState by viewModel.connectionState.collectAsStateWithLifecycle()
    val quickChat by viewModel.quickChatActions.collectAsStateWithLifecycle()
    val messages by viewModel.getMessagesFrom(contactKey).collectAsStateWithLifecycle(listOf())

    val messageInput = rememberSaveable(stateSaver = TextFieldValue.Saver) {
        mutableStateOf(TextFieldValue(message))
    }

    var showDeleteDialog by remember { mutableStateOf(false) }
    if (showDeleteDialog) {
        DeleteMessageDialog(
            size = selectedIds.value.size,
            onConfirm = {
                viewModel.deleteMessages(selectedIds.value.toList())
                selectedIds.value = emptySet()
                showDeleteDialog = false
            },
            onDismiss = { showDeleteDialog = false }
        )
    }

    BaseScaffold(
        topBar = {
            if (inSelectionMode) {
                ActionModeTopBar(selectedIds.value) { action ->
                    when (action) {
                        MessageMenuAction.ClipboardCopy -> coroutineScope.launch {
                            val copiedText = messages
                                .filter { it.uuid in selectedIds.value }
                                .joinToString("\n") { it.text }

                            clipboardManager.setText(AnnotatedString(copiedText))
                            selectedIds.value = emptySet()
                        }

                        MessageMenuAction.Delete -> {
                            showDeleteDialog = true
                        }

                        MessageMenuAction.Dismiss -> selectedIds.value = emptySet()
                        MessageMenuAction.SelectAll -> {
                            if (selectedIds.value.size == messages.size) {
                                selectedIds.value = emptySet()
                            } else {
                                selectedIds.value = messages.map { it.uuid }.toSet()
                            }
                        }
                    }
                }
            } else {
                MessageTopBar(title, channelIndex, mismatchKey, onNavigateBack)
            }
        },
        bottomBar = {
            val isConnected = connState.isConnected()
            Column(
                modifier = Modifier
                    .background(MaterialTheme.colors.background)
                    .padding(start = 8.dp, end = 8.dp, bottom = 4.dp),
            ) {
                QuickChatRow(isConnected, quickChat) { action ->
                    if (action.mode == QuickChatAction.Mode.Append) {
                        val originalText = messageInput.value.text
                        if (!originalText.contains(action.message)) {
                            val needsSpace =
                                !originalText.endsWith(' ') && originalText.isNotEmpty()
                            val newText = buildString {
                                append(originalText)
                                if (needsSpace) append(' ')
                                append(action.message)
                            }.take(MESSAGE_CHARACTER_LIMIT)
                            messageInput.value = TextFieldValue(newText, TextRange(newText.length))
                        }
                    } else {
                        viewModel.sendMessage(action.message, contactKey)
                    }
                }
                TextInput(isConnected, messageInput) { viewModel.sendMessage(it, contactKey) }
            }
        }
    ) {
        if (messages.isNotEmpty()) {
            MessageList(
                messages = messages,
                selectedIds = selectedIds,
                onUnreadChanged = { viewModel.clearUnreadCount(contactKey, it) },
                onSendReaction = { emoji, id -> viewModel.sendReaction(emoji, id, contactKey) },
            ) { action ->
                when (action) {
                    is NodeMenuAction.Remove -> viewModel.removeNode(action.node.num)
                    is NodeMenuAction.Ignore -> viewModel.ignoreNode(action.node)
<<<<<<< HEAD
                    is NodeMenuAction.DirectMessage -> {
                        val hasPKC = viewModel.ourNodeInfo.value?.hasPKC == true && action.node.hasPKC
                        val channel = if (hasPKC) DataPacket.PKC_CHANNEL_INDEX else action.node.channel
                        navigateToMessages("$channel${action.node.user.id}")
                    }
=======
                    is NodeMenuAction.Favorite -> viewModel.favoriteNode(action.node)
                    is NodeMenuAction.DirectMessage -> navigateToMessages(action.node)
>>>>>>> 6bb282f9
                    is NodeMenuAction.RequestUserInfo -> viewModel.requestUserInfo(action.node.num)
                    is NodeMenuAction.RequestPosition -> viewModel.requestPosition(action.node.num)
                    is NodeMenuAction.TraceRoute -> viewModel.requestTraceroute(action.node.num)
                    is NodeMenuAction.MoreDetails -> navigateToNodeDetails(action.node.num)
                }
            }
        }
    }
}

@Composable
private fun DeleteMessageDialog(
    size: Int,
    onConfirm: () -> Unit = {},
    onDismiss: () -> Unit = {},
) {
    val deleteMessagesString = pluralStringResource(R.plurals.delete_messages, size, size)

    AlertDialog(
        onDismissRequest = onDismiss,
        shape = RoundedCornerShape(16.dp),
        backgroundColor = MaterialTheme.colors.background,
        text = {
            Text(
                text = deleteMessagesString,
                modifier = Modifier.fillMaxWidth(),
                textAlign = TextAlign.Center,
            )
        },
        confirmButton = {
            TextButton(onClick = onConfirm) {
                Text(stringResource(R.string.delete))
            }
        },
        dismissButton = {
            TextButton(onClick = onDismiss) {
                Text(stringResource(R.string.cancel))
            }
        }
    )
}

sealed class MessageMenuAction {
    data object ClipboardCopy : MessageMenuAction()
    data object Delete : MessageMenuAction()
    data object Dismiss : MessageMenuAction()
    data object SelectAll : MessageMenuAction()
}

@Composable
private fun ActionModeTopBar(
    selectedList: Set<Long>,
    onAction: (MessageMenuAction) -> Unit,
) = TopAppBar(
    title = { Text(text = selectedList.size.toString()) },
    navigationIcon = {
        IconButton(onClick = { onAction(MessageMenuAction.Dismiss) }) {
            Icon(
                imageVector = Icons.AutoMirrored.Filled.ArrowBack,
                contentDescription = stringResource(id = R.string.clear),
            )
        }
    },
    actions = {
        IconButton(onClick = { onAction(MessageMenuAction.ClipboardCopy) }) {
            Icon(
                imageVector = Icons.Default.ContentCopy,
                contentDescription = stringResource(id = R.string.copy)
            )
        }
        IconButton(onClick = { onAction(MessageMenuAction.Delete) }) {
            Icon(
                imageVector = Icons.Default.Delete,
                contentDescription = stringResource(id = R.string.delete)
            )
        }
        IconButton(onClick = { onAction(MessageMenuAction.SelectAll) }) {
            Icon(
                imageVector = Icons.Default.SelectAll,
                contentDescription = stringResource(id = R.string.select_all)
            )
        }
    },
    backgroundColor = MaterialTheme.colors.primary,
)

@Composable
private fun MessageTopBar(
    title: String,
    channelIndex: Int?,
    mismatchKey: Boolean = false,
    onNavigateBack: () -> Unit
) = TopAppBar(
    title = { Text(text = title) },
    navigationIcon = {
        IconButton(onClick = onNavigateBack) {
            Icon(
                imageVector = Icons.AutoMirrored.Filled.ArrowBack,
                contentDescription = stringResource(id = R.string.navigate_back),
            )
        }
    },
    actions = {
        if (channelIndex == DataPacket.PKC_CHANNEL_INDEX) {
            NodeKeyStatusIcon(hasPKC = true, mismatchKey = mismatchKey)
        }
    }
)

@Composable
private fun QuickChatRow(
    enabled: Boolean,
    actions: List<QuickChatAction>,
    modifier: Modifier = Modifier,
    onClick: (QuickChatAction) -> Unit
) {
    val alertAction = QuickChatAction(
        name = "🔔",
        message = "🔔 ${stringResource(R.string.alert_bell_text)} \u0007",
        mode = QuickChatAction.Mode.Append,
        position = -1
    )

    LazyRow(
        modifier = modifier,
    ) {
        items(listOf(alertAction) + actions, key = { it.uuid }) { action ->
            Button(
                onClick = { onClick(action) },
                modifier = Modifier.padding(horizontal = 4.dp),
                enabled = enabled,
                colors = ButtonDefaults.buttonColors(
                    backgroundColor = colorResource(id = R.color.colorMyMsg),
                )
            ) {
                Text(
                    text = action.name,
                )
            }
        }
    }
}

@Composable
private fun TextInput(
    enabled: Boolean,
    message: MutableState<TextFieldValue>,
    modifier: Modifier = Modifier,
    maxSize: Int = MESSAGE_CHARACTER_LIMIT,
    onClick: (String) -> Unit = {}
) = Column(modifier) {
    val focusManager = LocalFocusManager.current
    var isFocused by remember { mutableStateOf(false) }

    Row(
        verticalAlignment = Alignment.CenterVertically,
    ) {
        TextField(
            value = message.value,
            onValueChange = {
                if (it.text.toByteArray().size <= maxSize) {
                    message.value = it
                }
            },
            modifier = Modifier
                .weight(1f)
                .onFocusEvent { isFocused = it.isFocused },
            enabled = enabled,
            placeholder = { Text(stringResource(id = R.string.send_text)) },
            keyboardOptions = KeyboardOptions(
                capitalization = KeyboardCapitalization.Sentences,
            ),
            maxLines = 3,
            shape = RoundedCornerShape(24.dp),
            colors = TextFieldDefaults.textFieldColors(
                focusedIndicatorColor = Color.Transparent,
                unfocusedIndicatorColor = Color.Transparent,
            )
        )
        Spacer(Modifier.width(8.dp))
        Button(
            onClick = {
                val str = message.value.text.trim()
                if (str.isNotEmpty()) {
                    focusManager.clearFocus()
                    onClick(str)
                    message.value = TextFieldValue("")
                }
            },
            modifier = Modifier.size(48.dp),
            enabled = enabled,
            shape = CircleShape,
        ) {
            Icon(
                imageVector = Icons.AutoMirrored.Default.Send,
                contentDescription = stringResource(id = R.string.send_text),
                modifier = Modifier.scale(scale = 1.5f),
            )
        }
    }
    if (isFocused) {
        Text(
            text = "${message.value.text.toByteArray().size}/$maxSize",
            style = MaterialTheme.typography.caption,
            modifier = Modifier
                .align(Alignment.End)
                .padding(top = 4.dp, end = 72.dp)
        )
    }
}

@PreviewLightDark
@Composable
private fun TextInputPreview() {
    AppTheme {
        TextInput(
            enabled = true,
            message = remember { mutableStateOf(TextFieldValue("")) },
        )
    }
}<|MERGE_RESOLUTION|>--- conflicted
+++ resolved
@@ -73,13 +73,6 @@
 import androidx.compose.ui.text.style.TextAlign
 import androidx.compose.ui.tooling.preview.PreviewLightDark
 import androidx.compose.ui.unit.dp
-<<<<<<< HEAD
-=======
-import androidx.core.os.bundleOf
-import androidx.fragment.app.Fragment
-import androidx.fragment.app.FragmentManager
-import androidx.fragment.app.activityViewModels
->>>>>>> 6bb282f9
 import androidx.hilt.navigation.compose.hiltViewModel
 import androidx.lifecycle.compose.collectAsStateWithLifecycle
 import com.geeksville.mesh.DataPacket
@@ -95,70 +88,6 @@
 import com.geeksville.mesh.ui.theme.AppTheme
 import kotlinx.coroutines.launch
 
-<<<<<<< HEAD
-=======
-private const val MESSAGE_CHARACTER_LIMIT = 200
-
-internal fun FragmentManager.navigateToMessages(contactKey: String, message: String = "") {
-    val messagesFragment = MessagesFragment().apply {
-        arguments = bundleOf("contactKey" to contactKey, "message" to message)
-    }
-    beginTransaction()
-        .add(R.id.mainActivityLayout, messagesFragment)
-        .addToBackStack(null)
-        .commit()
-}
-
-@AndroidEntryPoint
-class MessagesFragment : Fragment(), Logging {
-    private val model: UIViewModel by activityViewModels()
-
-    private fun navigateToMessages(node: Node) = node.user.let { user ->
-        val hasPKC = model.ourNodeInfo.value?.hasPKC == true && node.hasPKC // TODO use meta.hasPKC
-        val channel = if (hasPKC) DataPacket.PKC_CHANNEL_INDEX else node.channel
-        val contactKey = "$channel${user.id}"
-        info("calling MessagesFragment filter: $contactKey")
-        parentFragmentManager.navigateToMessages(contactKey)
-    }
-
-    private fun navigateToNodeDetails(nodeNum: Int) {
-        info("calling NodeDetails --> destNum: $nodeNum")
-        parentFragmentManager.navigateToNavGraph(nodeNum, "NodeDetails")
-    }
-
-    override fun onCreateView(
-        inflater: LayoutInflater,
-        container: ViewGroup?,
-        savedInstanceState: Bundle?
-    ): View {
-        val contactKey = arguments?.getString("contactKey").toString()
-        val message = arguments?.getString("message").toString()
-
-        return ComposeView(requireContext()).apply {
-            setViewCompositionStrategy(ViewCompositionStrategy.DisposeOnViewTreeLifecycleDestroyed)
-            setContent {
-                AppTheme {
-                    MessageScreen(
-                        contactKey = contactKey,
-                        message = message,
-                        viewModel = model,
-                        navigateToMessages = ::navigateToMessages,
-                        navigateToNodeDetails = ::navigateToNodeDetails,
-                    ) { parentFragmentManager.popBackStack() }
-                }
-            }
-        }
-    }
-}
-
-sealed class MessageMenuAction {
-    data object ClipboardCopy : MessageMenuAction()
-    data object Delete : MessageMenuAction()
-    data object Dismiss : MessageMenuAction()
-    data object SelectAll : MessageMenuAction()
-}
-
->>>>>>> 6bb282f9
 @Suppress("LongMethod", "CyclomaticComplexMethod")
 @Composable
 internal fun MessageScreen(
@@ -282,16 +211,12 @@
                 when (action) {
                     is NodeMenuAction.Remove -> viewModel.removeNode(action.node.num)
                     is NodeMenuAction.Ignore -> viewModel.ignoreNode(action.node)
-<<<<<<< HEAD
+                    is NodeMenuAction.Favorite -> viewModel.favoriteNode(action.node)
                     is NodeMenuAction.DirectMessage -> {
                         val hasPKC = viewModel.ourNodeInfo.value?.hasPKC == true && action.node.hasPKC
                         val channel = if (hasPKC) DataPacket.PKC_CHANNEL_INDEX else action.node.channel
                         navigateToMessages("$channel${action.node.user.id}")
                     }
-=======
-                    is NodeMenuAction.Favorite -> viewModel.favoriteNode(action.node)
-                    is NodeMenuAction.DirectMessage -> navigateToMessages(action.node)
->>>>>>> 6bb282f9
                     is NodeMenuAction.RequestUserInfo -> viewModel.requestUserInfo(action.node.num)
                     is NodeMenuAction.RequestPosition -> viewModel.requestPosition(action.node.num)
                     is NodeMenuAction.TraceRoute -> viewModel.requestTraceroute(action.node.num)
