--- conflicted
+++ resolved
@@ -147,11 +147,7 @@
 
         AnimatedVisibility(
             modifier = Modifier.align(Alignment.BottomEnd),
-<<<<<<< HEAD
-            visible = !isScrollInProgress && connectionState.isConnected() && shareCapable,
-=======
             visible = !isScrollInProgress && connectionState == ConnectionState.CONNECTED && shareCapable,
->>>>>>> 8e9def75
         ) {
             @Suppress("NewApi")
             (AddContactFAB(model = model, onSharedContactImport = { contact -> model.addSharedContact(contact) }))
