/*
 * Copyright (c) 2024 Meshtastic LLC
 *
 * This program is free software: you can redistribute it and/or modify
 * it under the terms of the GNU General Public License as published by
 * the Free Software Foundation, either version 3 of the License, or
 * (at your option) any later version.
 *
 * This program is distributed in the hope that it will be useful,
 * but WITHOUT ANY WARRANTY; without even the implied warranty of
 * MERCHANTABILITY or FITNESS FOR A PARTICULAR PURPOSE.  See the
 * GNU General Public License for more details.
 *
 * You should have received a copy of the GNU General Public License
 * along with this program.  If not, see <https://www.gnu.org/licenses/>.
 */

package com.geeksville.mesh.ui

import android.os.Bundle
import android.view.LayoutInflater
import android.view.View
import android.view.ViewGroup
import androidx.compose.foundation.background
import androidx.compose.foundation.layout.Column
import androidx.compose.foundation.layout.Row
import androidx.compose.foundation.layout.Spacer
import androidx.compose.foundation.layout.fillMaxWidth
import androidx.compose.foundation.layout.padding
import androidx.compose.foundation.layout.size
import androidx.compose.foundation.layout.width
import androidx.compose.foundation.lazy.LazyRow
import androidx.compose.foundation.lazy.items
import androidx.compose.foundation.shape.CircleShape
import androidx.compose.foundation.shape.RoundedCornerShape
import androidx.compose.material.AlertDialog
import androidx.compose.material.Button
import androidx.compose.material.ButtonDefaults
import androidx.compose.material.Icon
import androidx.compose.material.IconButton
import androidx.compose.material.MaterialTheme
import androidx.compose.material.Scaffold
import androidx.compose.material.Text
import androidx.compose.material.TextButton
import androidx.compose.material.TextField
import androidx.compose.material.TextFieldDefaults
import androidx.compose.material.TopAppBar
import androidx.compose.material.icons.Icons
import androidx.compose.material.icons.automirrored.filled.ArrowBack
import androidx.compose.material.icons.automirrored.filled.Send
import androidx.compose.material.icons.filled.ContentCopy
import androidx.compose.material.icons.filled.Delete
import androidx.compose.material.icons.filled.SelectAll
import androidx.compose.runtime.Composable
import androidx.compose.runtime.MutableState
import androidx.compose.runtime.derivedStateOf
import androidx.compose.runtime.getValue
import androidx.compose.runtime.mutableStateOf
import androidx.compose.runtime.remember
import androidx.compose.runtime.rememberCoroutineScope
import androidx.compose.runtime.saveable.rememberSaveable
import androidx.compose.runtime.setValue
import androidx.compose.ui.Alignment
import androidx.compose.ui.Modifier
import androidx.compose.ui.draw.scale
import androidx.compose.ui.focus.onFocusEvent
import androidx.compose.ui.graphics.Color
import androidx.compose.ui.platform.ComposeView
import androidx.compose.ui.platform.LocalClipboardManager
import androidx.compose.ui.platform.ViewCompositionStrategy
import androidx.compose.ui.res.colorResource
import androidx.compose.ui.res.pluralStringResource
import androidx.compose.ui.res.stringResource
import androidx.compose.ui.text.AnnotatedString
import androidx.compose.ui.text.TextRange
import androidx.compose.ui.text.input.TextFieldValue
import androidx.compose.ui.text.style.TextAlign
import androidx.compose.ui.tooling.preview.PreviewLightDark
import androidx.compose.ui.unit.dp
import androidx.core.content.ContextCompat
import androidx.core.os.bundleOf
import androidx.fragment.app.Fragment
import androidx.fragment.app.FragmentManager
import androidx.fragment.app.activityViewModels
import androidx.hilt.navigation.compose.hiltViewModel
import androidx.lifecycle.compose.collectAsStateWithLifecycle
import com.geeksville.mesh.DataPacket
import com.geeksville.mesh.R
import com.geeksville.mesh.android.Logging
import com.geeksville.mesh.database.entity.QuickChatAction
import com.geeksville.mesh.model.UIViewModel
import com.geeksville.mesh.model.getChannel
import com.geeksville.mesh.ui.components.NodeKeyStatusIcon
import com.geeksville.mesh.ui.theme.AppTheme
import dagger.hilt.android.AndroidEntryPoint
import kotlinx.coroutines.launch

internal fun FragmentManager.navigateToMessages(contactKey: String, message: String = "") {
    val messagesFragment = MessagesFragment().apply {
        arguments = bundleOf("contactKey" to contactKey, "message" to message)
    }
    beginTransaction()
        .add(R.id.mainActivityLayout, messagesFragment)
        .addToBackStack(null)
        .commit()
}

@AndroidEntryPoint
class MessagesFragment : Fragment(), Logging {
    private val model: UIViewModel by activityViewModels()

    override fun onCreateView(
        inflater: LayoutInflater,
        container: ViewGroup?,
        savedInstanceState: Bundle?
    ): View {
        val contactKey = arguments?.getString("contactKey").toString()
        val message = arguments?.getString("message").toString()

        return ComposeView(requireContext()).apply {
            setViewCompositionStrategy(ViewCompositionStrategy.DisposeOnViewTreeLifecycleDestroyed)
            setBackgroundColor(ContextCompat.getColor(context, R.color.colorAdvancedBackground))
            setContent {
                AppTheme {
                    MessageScreen(
                        contactKey = contactKey,
                        message = message,
                        viewModel = model,
                    ) { parentFragmentManager.popBackStack() }
                }
            }
        }
    }
}

sealed class MessageMenuAction {
    data object ClipboardCopy : MessageMenuAction()
    data object Delete : MessageMenuAction()
    data object Dismiss : MessageMenuAction()
    data object SelectAll : MessageMenuAction()
}

@Suppress("LongMethod", "CyclomaticComplexMethod")
@Composable
internal fun MessageScreen(
    contactKey: String,
    message: String,
    viewModel: UIViewModel = hiltViewModel(),
    onNavigateBack: () -> Unit
) {
    val coroutineScope = rememberCoroutineScope()
    val clipboardManager = LocalClipboardManager.current

    val channelIndex = contactKey[0].digitToIntOrNull()
    val nodeId = contactKey.substring(1)
    val channelName = channelIndex?.let { viewModel.channels.value.getChannel(it)?.name }
        ?: "Unknown Channel"

    val title = when (nodeId) {
        DataPacket.ID_BROADCAST -> channelName
        else -> viewModel.getUser(nodeId).longName
    }

//    if (channelIndex != DataPacket.PKC_CHANNEL_INDEX && nodeId != DataPacket.ID_BROADCAST) {
//        subtitle = "(ch: $channelIndex - $channelName)"
//    }

    val selectedIds = rememberSaveable { mutableStateOf(emptySet<Long>()) }
    val inSelectionMode by remember { derivedStateOf { selectedIds.value.isNotEmpty() } }

    val connState by viewModel.connectionState.collectAsStateWithLifecycle()
    val quickChat by viewModel.quickChatActions.collectAsStateWithLifecycle()
    val messages by viewModel.getMessagesFrom(contactKey).collectAsStateWithLifecycle(listOf())

    val messageInput = rememberSaveable(stateSaver = TextFieldValue.Saver) {
        mutableStateOf(TextFieldValue(message))
    }

    var showDeleteDialog by remember { mutableStateOf(false) }
    if (showDeleteDialog) {
        DeleteMessageDialog(
            size = selectedIds.value.size,
            onConfirm = {
                viewModel.deleteMessages(selectedIds.value.toList())
                selectedIds.value = emptySet()
                showDeleteDialog = false
            },
            onDismiss = { showDeleteDialog = false }
        )
    }

    Scaffold(
        topBar = {
            if (inSelectionMode) {
                ActionModeTopBar(selectedIds.value) { action ->
                    when (action) {
                        MessageMenuAction.ClipboardCopy -> coroutineScope.launch {
                            val copiedText = messages
                                .filter { it.uuid in selectedIds.value }
                                .joinToString("\n") { it.text }

                            clipboardManager.setText(AnnotatedString(copiedText))
                            selectedIds.value = emptySet()
                        }

<<<<<<< HEAD
            AppTheme {
                if (messages.isNotEmpty()) {
                    MessageListView(
                        messages = messages,
                        selectedList = selectedList,
                        onClick = ::onClick,
                        onLongClick = ::onLongClick,
                        onChipClick = ::openNodeInfo,
                        onUnreadChanged = { model.clearUnreadCount(contactKey, it) },
                        onSendTapBack = { emoji, messageId ->
                            model.sendTapBack(emoji, messageId, contactKey)
                        }
                    )
                }
            }
        }
=======
                        MessageMenuAction.Delete -> {
                            showDeleteDialog = true
                        }
>>>>>>> b3f4929c

                        MessageMenuAction.Dismiss -> selectedIds.value = emptySet()
                        MessageMenuAction.SelectAll -> {
                            if (selectedIds.value.size == messages.size) {
                                selectedIds.value = emptySet()
                            } else {
                                selectedIds.value = messages.map { it.uuid }.toSet()
                            }
                        }
                    }
                }
            } else {
                MessageTopBar(title, channelIndex, onNavigateBack)
            }
        },
        bottomBar = {
            val isConnected = connState.isConnected()
            Column(
                modifier = Modifier
                    .background(MaterialTheme.colors.background)
                    .padding(start = 8.dp, end = 8.dp, bottom = 4.dp),
            ) {
                QuickChatRow(isConnected, quickChat) { action ->
                    if (action.mode == QuickChatAction.Mode.Append) {
                        val originalText = messageInput.value.text
                        val needsSpace = !originalText.endsWith(' ') && originalText.isNotEmpty()
                        val newText = buildString {
                            append(originalText)
                            if (needsSpace) append(' ')
                            append(action.message)
                        }
                        messageInput.value = TextFieldValue(newText, TextRange(newText.length))
                    } else {
                        viewModel.sendMessage(action.message, contactKey)
                    }
                }
                TextInput(isConnected, messageInput) { viewModel.sendMessage(it, contactKey) }
            }
        }
    ) { innerPadding ->
        if (messages.isNotEmpty()) {
            MessageListView(
                messages = messages,
                selectedIds = selectedIds,
                onUnreadChanged = { viewModel.clearUnreadCount(contactKey, it) },
                contentPadding = innerPadding
            ) {
                // TODO onCLick()
            }
        }
    }
}

@Composable
private fun DeleteMessageDialog(
    size: Int,
    onConfirm: () -> Unit = {},
    onDismiss: () -> Unit = {},
) {
    val deleteMessagesString = pluralStringResource(R.plurals.delete_messages, size, size)

    AlertDialog(
        onDismissRequest = onDismiss,
        shape = RoundedCornerShape(16.dp),
        backgroundColor = MaterialTheme.colors.background,
        text = {
            Text(
                text = deleteMessagesString,
                modifier = Modifier.fillMaxWidth(),
                textAlign = TextAlign.Center,
            )
        },
        confirmButton = {
            TextButton(onClick = onConfirm) {
                Text(stringResource(R.string.delete))
            }
        },
        dismissButton = {
            TextButton(onClick = onDismiss) {
                Text(stringResource(R.string.cancel))
            }
        }
    )
}

@Composable
private fun ActionModeTopBar(
    selectedList: Set<Long>,
    onAction: (MessageMenuAction) -> Unit,
) = TopAppBar(
    title = { Text(text = selectedList.size.toString()) },
    navigationIcon = {
        IconButton(onClick = { onAction(MessageMenuAction.Dismiss) }) {
            Icon(
                imageVector = Icons.AutoMirrored.Filled.ArrowBack,
                contentDescription = stringResource(id = R.string.clear),
            )
        }
    },
    actions = {
        IconButton(onClick = { onAction(MessageMenuAction.ClipboardCopy) }) {
            Icon(
                imageVector = Icons.Default.ContentCopy,
                contentDescription = stringResource(id = R.string.copy)
            )
        }
        IconButton(onClick = { onAction(MessageMenuAction.Delete) }) {
            Icon(
                imageVector = Icons.Default.Delete,
                contentDescription = stringResource(id = R.string.delete)
            )
        }
        IconButton(onClick = { onAction(MessageMenuAction.SelectAll) }) {
            Icon(
                imageVector = Icons.Default.SelectAll,
                contentDescription = stringResource(id = R.string.select_all)
            )
        }
    },
    backgroundColor = MaterialTheme.colors.primary,
)

@Composable
private fun MessageTopBar(
    title: String,
    channelIndex: Int?,
    onNavigateBack: () -> Unit
) = TopAppBar(
    title = { Text(text = title) },
    navigationIcon = {
        IconButton(onClick = onNavigateBack) {
            Icon(
                imageVector = Icons.AutoMirrored.Filled.ArrowBack,
                contentDescription = stringResource(id = R.string.navigate_back),
            )
        }
    },
    actions = {
        if (channelIndex == DataPacket.PKC_CHANNEL_INDEX) {
            NodeKeyStatusIcon(hasPKC = true, mismatchKey = false)
        }
    }
)

@Composable
private fun QuickChatRow(
    enabled: Boolean,
    actions: List<QuickChatAction>,
    modifier: Modifier = Modifier,
    onClick: (QuickChatAction) -> Unit
) {
    LazyRow(
        modifier = modifier,
    ) {
        items(actions, key = { it.uuid }) { action ->
            Button(
                onClick = { onClick(action) },
                modifier = Modifier.padding(horizontal = 4.dp),
                enabled = enabled,
                colors = ButtonDefaults.buttonColors(
                    backgroundColor = colorResource(id = R.color.colorMyMsg),
                )
            ) {
                Text(
                    text = action.name,
                )
            }
        }
    }
}

@Composable
private fun TextInput(
    enabled: Boolean,
    message: MutableState<TextFieldValue>,
    modifier: Modifier = Modifier,
    maxSize: Int = 200,
    onClick: (String) -> Unit = {}
) = Column(modifier) {
    var isFocused by remember { mutableStateOf(false) }

    Row(
        verticalAlignment = Alignment.CenterVertically,
    ) {
        TextField(
            value = message.value,
            onValueChange = {
                if (it.text.toByteArray().size <= maxSize) {
                    message.value = it
                }
            },
            modifier = Modifier
                .weight(1f)
                .onFocusEvent { isFocused = it.isFocused },
            enabled = enabled,
            placeholder = { Text(stringResource(id = R.string.send_text)) },
            maxLines = 3,
            shape = RoundedCornerShape(24.dp),
            colors = TextFieldDefaults.textFieldColors(
                focusedIndicatorColor = Color.Transparent,
                unfocusedIndicatorColor = Color.Transparent,
            )
        )
        Spacer(Modifier.width(8.dp))
        Button(
            onClick = {
                if (message.value.text.isNotEmpty()) {
                    onClick(message.value.text)
                    message.value = TextFieldValue("")
                }
            },
            modifier = Modifier.size(48.dp),
            enabled = enabled,
            shape = CircleShape,
        ) {
            Icon(
                imageVector = Icons.AutoMirrored.Default.Send,
                contentDescription = stringResource(id = R.string.send_text),
                modifier = Modifier.scale(scale = 1.5f),
            )
        }
    }
    if (isFocused) {
        Text(
            text = "${message.value.text.toByteArray().size}/$maxSize",
            style = MaterialTheme.typography.caption,
            modifier = Modifier
                .align(Alignment.End)
                .padding(top = 4.dp, end = 72.dp)
        )
    }
}

@PreviewLightDark
@Composable
private fun TextInputPreview() {
    AppTheme {
        TextInput(
            enabled = true,
            message = remember { mutableStateOf(TextFieldValue("")) },
        )
    }
}<|MERGE_RESOLUTION|>--- conflicted
+++ resolved
@@ -203,28 +203,9 @@
                             selectedIds.value = emptySet()
                         }
 
-<<<<<<< HEAD
-            AppTheme {
-                if (messages.isNotEmpty()) {
-                    MessageListView(
-                        messages = messages,
-                        selectedList = selectedList,
-                        onClick = ::onClick,
-                        onLongClick = ::onLongClick,
-                        onChipClick = ::openNodeInfo,
-                        onUnreadChanged = { model.clearUnreadCount(contactKey, it) },
-                        onSendTapBack = { emoji, messageId ->
-                            model.sendTapBack(emoji, messageId, contactKey)
-                        }
-                    )
-                }
-            }
-        }
-=======
                         MessageMenuAction.Delete -> {
                             showDeleteDialog = true
                         }
->>>>>>> b3f4929c
 
                         MessageMenuAction.Dismiss -> selectedIds.value = emptySet()
                         MessageMenuAction.SelectAll -> {
