package com.geeksville.mesh.ui

import android.content.res.Configuration
import androidx.compose.foundation.layout.Row
import androidx.compose.foundation.layout.height
import androidx.compose.material.Icon
import androidx.compose.material.MaterialTheme
import androidx.compose.material.Text
import androidx.compose.runtime.Composable
import androidx.compose.ui.Alignment
import androidx.compose.ui.Modifier
import androidx.compose.ui.graphics.vector.ImageVector
import androidx.compose.ui.res.vectorResource
import androidx.compose.ui.tooling.preview.Preview
import androidx.compose.ui.tooling.preview.PreviewParameter
import androidx.compose.ui.tooling.preview.PreviewParameterProvider
import androidx.compose.ui.unit.dp
import com.geeksville.mesh.R
import com.geeksville.mesh.ui.theme.AppTheme

@Composable
fun BatteryInfo(
    modifier: Modifier = Modifier,
    batteryLevel: Int?,
    voltage: Float?
) {
<<<<<<< HEAD
    val infoString = "%d%% %.1fV".format(batteryLevel, voltage)
=======
    val infoString = "%d%% %.2fV".format(batteryLevel, voltage)
>>>>>>> 1468b26d
    val (image, level) = when (batteryLevel) {
        in 0 .. 4 -> R.drawable.ic_battery_alert to " $infoString"
        in 5 .. 14 -> R.drawable.ic_battery_outline to infoString
        in 15..34 -> R.drawable.ic_battery_low to infoString
        in 35..79 -> R.drawable.ic_battery_medium to infoString
        in 80..100 -> R.drawable.ic_battery_high to infoString
        101 -> R.drawable.ic_power_plug_24 to "%.1fV".format(voltage)
        else -> R.drawable.ic_battery_unknown to (voltage?.let { "%.2fV".format(it) } ?: "")
    }

    Row(
        modifier = modifier,
        verticalAlignment = Alignment.CenterVertically
    ) {
        Icon(
            modifier = Modifier.height(18.dp),
            imageVector = ImageVector.vectorResource(id = image),
            contentDescription = null,
            tint = MaterialTheme.colors.onSurface,
        )
        Text(
            text = level,
            color = MaterialTheme.colors.onSurface,
            fontSize = MaterialTheme.typography.button.fontSize
        )
    }
}

@Composable
@Preview(showBackground = true)
@Preview(showBackground = true, uiMode = Configuration.UI_MODE_NIGHT_YES)
fun BatteryInfoPreview(
    @PreviewParameter(BatteryInfoPreviewParameterProvider::class)
    batteryInfo: Pair<Int?, Float?>
) {
    AppTheme {
        BatteryInfo(
            batteryLevel = batteryInfo.first,
            voltage = batteryInfo.second
        )
    }
}

@Composable
@Preview
fun BatteryInfoPreviewSimple() {
    AppTheme {
        BatteryInfo(
            batteryLevel = 85,
            voltage = 3.7F
        )
    }
}

class BatteryInfoPreviewParameterProvider : PreviewParameterProvider<Pair<Int?, Float?>> {
    override val values: Sequence<Pair<Int?, Float?>>
        get() = sequenceOf(
            85 to 3.7F,
            2 to 3.7F,
            12 to 3.7F,
            28 to 3.7F,
            50 to 3.7F,
            101 to 4.9F,
            null to 4.5F,
            null to null
        )
}<|MERGE_RESOLUTION|>--- conflicted
+++ resolved
@@ -24,11 +24,7 @@
     batteryLevel: Int?,
     voltage: Float?
 ) {
-<<<<<<< HEAD
-    val infoString = "%d%% %.1fV".format(batteryLevel, voltage)
-=======
     val infoString = "%d%% %.2fV".format(batteryLevel, voltage)
->>>>>>> 1468b26d
     val (image, level) = when (batteryLevel) {
         in 0 .. 4 -> R.drawable.ic_battery_alert to " $infoString"
         in 5 .. 14 -> R.drawable.ic_battery_outline to infoString
