package com.geeksville.mesh.ui

import android.content.res.Configuration
import androidx.compose.foundation.layout.Row
import androidx.compose.foundation.layout.height
import androidx.compose.material.Icon
import androidx.compose.material.MaterialTheme
import androidx.compose.material.Text
import androidx.compose.runtime.Composable
import androidx.compose.ui.Alignment
import androidx.compose.ui.Modifier
import androidx.compose.ui.graphics.vector.ImageVector
import androidx.compose.ui.res.vectorResource
import androidx.compose.ui.tooling.preview.Preview
import androidx.compose.ui.tooling.preview.PreviewParameter
import androidx.compose.ui.tooling.preview.PreviewParameterProvider
import androidx.compose.ui.unit.dp
import com.geeksville.mesh.R
import com.geeksville.mesh.ui.theme.AppTheme

@Composable
<<<<<<< HEAD
fun BatteryInfo(batteryLevel: Int?, voltage: Float?) {
    val infoString = "%d%% %.2fV".format(batteryLevel, voltage)
=======
fun BatteryInfo(
    modifier: Modifier = Modifier,
    batteryLevel: Int?,
    voltage: Float?
) {
    val infoString = "%d%% %.1fV".format(batteryLevel, voltage)
>>>>>>> 9e54787a
    val (image, level) = when (batteryLevel) {
        in 0 .. 4 -> R.drawable.ic_battery_alert to " $infoString"
        in 5 .. 14 -> R.drawable.ic_battery_outline to infoString
        in 15..34 -> R.drawable.ic_battery_low to infoString
        in 35..79 -> R.drawable.ic_battery_medium to infoString
        in 80..100 -> R.drawable.ic_battery_high to infoString
        101 -> R.drawable.ic_power_plug_24 to "%.1fV".format(voltage)
        else -> R.drawable.ic_battery_unknown to (voltage?.let { "%.2fV".format(it) } ?: "")
    }

    Row(
        modifier = modifier,
        verticalAlignment = Alignment.CenterVertically
    ) {
        Icon(
            modifier = Modifier.height(18.dp),
            imageVector = ImageVector.vectorResource(id = image),
            contentDescription = null,
            tint = MaterialTheme.colors.onSurface,
        )
        Text(
            text = level,
            color = MaterialTheme.colors.onSurface,
            fontSize = MaterialTheme.typography.button.fontSize
        )
    }
}

@Composable
@Preview(showBackground = true)
@Preview(showBackground = true, uiMode = Configuration.UI_MODE_NIGHT_YES)
fun BatteryInfoPreview(
    @PreviewParameter(BatteryInfoPreviewParameterProvider::class)
    batteryInfo: Pair<Int?, Float?>
) {
    AppTheme {
        BatteryInfo(
            batteryLevel = batteryInfo.first,
            voltage = batteryInfo.second
        )
    }
}

@Composable
@Preview
fun BatteryInfoPreviewSimple() {
    AppTheme {
        BatteryInfo(
            batteryLevel = 85,
            voltage = 3.7F
        )
    }
}

class BatteryInfoPreviewParameterProvider : PreviewParameterProvider<Pair<Int?, Float?>> {
    override val values: Sequence<Pair<Int?, Float?>>
        get() = sequenceOf(
            85 to 3.7F,
            2 to 3.7F,
            12 to 3.7F,
            28 to 3.7F,
            50 to 3.7F,
            101 to 4.9F,
            null to 4.5F,
            null to null
        )
}<|MERGE_RESOLUTION|>--- conflicted
+++ resolved
@@ -19,17 +19,12 @@
 import com.geeksville.mesh.ui.theme.AppTheme
 
 @Composable
-<<<<<<< HEAD
-fun BatteryInfo(batteryLevel: Int?, voltage: Float?) {
-    val infoString = "%d%% %.2fV".format(batteryLevel, voltage)
-=======
 fun BatteryInfo(
     modifier: Modifier = Modifier,
     batteryLevel: Int?,
     voltage: Float?
 ) {
-    val infoString = "%d%% %.1fV".format(batteryLevel, voltage)
->>>>>>> 9e54787a
+    val infoString = "%d%% %.2fV".format(batteryLevel, voltage)
     val (image, level) = when (batteryLevel) {
         in 0 .. 4 -> R.drawable.ic_battery_alert to " $infoString"
         in 5 .. 14 -> R.drawable.ic_battery_outline to infoString
