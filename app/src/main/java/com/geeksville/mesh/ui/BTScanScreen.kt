--- conflicted
+++ resolved
@@ -47,13 +47,8 @@
             debug("stopping scan")
             try {
                 scanner!!.stopScan(callback)
-<<<<<<< HEAD
-            } catch(ex: Throwable) {
+            } catch (ex: Throwable) {
                 warn("Ignoring error stopping scan, probably BT adapter was disabled suddenly: ${ex.message}")
-=======
-            } catch (ex: IllegalStateException) {
-                warn("Ignoring error stopping scan, user probably disabled bluetooth: $ex")
->>>>>>> 389dbf44
             }
             callback = null
         }
