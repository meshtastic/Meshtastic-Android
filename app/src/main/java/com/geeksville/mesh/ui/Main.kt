--- conflicted
+++ resolved
@@ -295,7 +295,6 @@
     val connectionState by viewModel.connectionState.collectAsStateWithLifecycle()
     val myNodeInfo by viewModel.myNodeInfo.collectAsStateWithLifecycle()
     val context = LocalContext.current
-<<<<<<< HEAD
 
     val firmwareEdition by viewModel.firmwareEdition.collectAsStateWithLifecycle(null)
 
@@ -316,10 +315,6 @@
             }
         }
     }
-
-=======
-    val latestStableFirmwareRelease by viewModel.latestStableFirmwareRelease.collectAsState(DeviceVersion("2.6.4"))
->>>>>>> 2724b587
     // Check if the device is running an old app version or firmware version
     LaunchedEffect(connectionState, myNodeInfo, firmwareEdition) {
         if (connectionState == MeshService.ConnectionState.CONNECTED) {
@@ -507,15 +502,9 @@
 
 @Composable
 private fun MeshService.ConnectionState.getConnectionColor(): Color = when (this) {
-<<<<<<< HEAD
-    MeshService.ConnectionState.CONNECTED -> Color(color = 0xFF30C047)
-    MeshService.ConnectionState.DEVICE_SLEEP -> MaterialTheme.colorScheme.tertiary
-    MeshService.ConnectionState.DISCONNECTED -> MaterialTheme.colorScheme.error
-=======
     MeshService.ConnectionState.CONNECTED -> colorScheme.StatusGreen
     MeshService.ConnectionState.DEVICE_SLEEP -> colorScheme.StatusYellow
     MeshService.ConnectionState.DISCONNECTED -> colorScheme.StatusRed
->>>>>>> 2724b587
 }
 
 private fun MeshService.ConnectionState.getConnectionIcon(): ImageVector = when (this) {
