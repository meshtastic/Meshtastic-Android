--- conflicted
+++ resolved
@@ -112,13 +112,8 @@
 
 private val LEGEND_DATA =
     listOf(
-<<<<<<< HEAD
         LegendData(nameRes = R.string.current, color = Power.CURRENT.color, isLine = true, environmentMetric = null),
-        LegendData(nameRes = R.string.voltage, color = Power.VOLTAGE.color, isLine = true, environmentMetric = null),
-=======
-        LegendData(nameRes = R.string.current, color = Power.CURRENT.color, isLine = true),
-        LegendData(nameRes = R.string.voltage, color = VOLTAGE_COLOR, isLine = true),
->>>>>>> 64ead16d
+        LegendData(nameRes = R.string.voltage, color = VOLTAGE_COLOR, isLine = true, environmentMetric = null),
     )
 
 @Composable
