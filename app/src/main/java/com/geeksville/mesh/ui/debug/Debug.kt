--- conflicted
+++ resolved
@@ -708,8 +708,6 @@
             contentDescription = "Clear All"
         )
     }
-<<<<<<< HEAD
-=======
 
     if (showDeleteLogsDialog) {
         SimpleAlertDialog(
@@ -722,7 +720,7 @@
             onDismiss = { showDeleteLogsDialog = false }
         )
     }
->>>>>>> 55a2bda5
+
 }
 
 private suspend fun exportAllLogs(context: Context, logs: List<UiMeshLog>) = withContext(Dispatchers.IO) {
