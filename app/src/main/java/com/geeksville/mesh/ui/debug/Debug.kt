--- conflicted
+++ resolved
@@ -795,15 +795,7 @@
     isSelected: Boolean,
     colorScheme: ColorScheme
 ) {
-<<<<<<< HEAD
-    Text(
-        text = stringResource(id = R.string.debug_decoded_payload),
-        style = TextStyle(
-            fontSize = if (isSelected) 10.sp else 8.sp,
-            fontWeight = FontWeight.Bold,
-            color = colorScheme.primary
-        ),
-=======
+
     val commonTextStyle = TextStyle(
         fontSize = if (isSelected) 10.sp else 8.sp,
         fontWeight = FontWeight.Bold,
@@ -813,20 +805,11 @@
     Text(
         text = stringResource(id = R.string.debug_decoded_payload),
         style = commonTextStyle,
->>>>>>> de9bdbc6
         modifier = Modifier.padding(top = 8.dp, bottom = 4.dp)
     )
     Text(
         text = "{",
-<<<<<<< HEAD
-        style = TextStyle(
-            fontSize = if (isSelected) 10.sp else 8.sp,
-            fontWeight = FontWeight.Bold,
-            color = colorScheme.primary
-        ),
-=======
         style = commonTextStyle,
->>>>>>> de9bdbc6
         modifier = Modifier.padding(start = 8.dp, bottom = 2.dp)
     )
     Text(
@@ -841,15 +824,7 @@
     )
     Text(
         text = "}",
-<<<<<<< HEAD
-        style = TextStyle(
-            fontSize = if (isSelected) 10.sp else 8.sp,
-            fontWeight = FontWeight.Bold,
-            color = colorScheme.primary
-        ),
-=======
         style = commonTextStyle,
->>>>>>> de9bdbc6
         modifier = Modifier.padding(start = 8.dp, bottom = 4.dp)
     )
 }