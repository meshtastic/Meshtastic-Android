/*
 * Copyright (c) 2025 Meshtastic LLC
 *
 * This program is free software: you can redistribute it and/or modify
 * it under the terms of the GNU General Public License as published by
 * the Free Software Foundation, either version 3 of the License, or
 * (at your option) any later version.
 *
 * This program is distributed in the hope that it will be useful,
 * but WITHOUT ANY WARRANTY; without even the implied warranty of
 * MERCHANTABILITY or FITNESS FOR A PARTICULAR PURPOSE.  See the
 * GNU General Public License for more details.
 *
 * You should have received a copy of the GNU General Public License
 * along with this program.  If not, see <https://www.gnu.org/licenses/>.
 */

package com.geeksville.mesh.ui.message.components

<<<<<<< HEAD
import androidx.compose.animation.AnimatedVisibility
=======
import androidx.compose.foundation.ExperimentalFoundationApi
>>>>>>> f1f7e32e
import androidx.compose.foundation.background
import androidx.compose.foundation.clickable
import androidx.compose.foundation.combinedClickable
import androidx.compose.foundation.layout.Arrangement
import androidx.compose.foundation.layout.Box
import androidx.compose.foundation.layout.Column
import androidx.compose.foundation.layout.Row
import androidx.compose.foundation.layout.Spacer
import androidx.compose.foundation.layout.fillMaxWidth
import androidx.compose.foundation.layout.padding
import androidx.compose.material.icons.Icons
import androidx.compose.material.icons.filled.FormatQuote
import androidx.compose.material3.Card
import androidx.compose.material3.CardColors
import androidx.compose.material3.CardDefaults
import androidx.compose.material3.Icon
import androidx.compose.material3.MaterialTheme
import androidx.compose.material3.OutlinedCard
import androidx.compose.material3.Text
import androidx.compose.material3.contentColorFor
import androidx.compose.runtime.Composable
import androidx.compose.ui.Alignment
import androidx.compose.ui.Modifier
import androidx.compose.ui.graphics.Color
import androidx.compose.ui.res.stringResource
import androidx.compose.ui.text.font.FontWeight
import androidx.compose.ui.text.style.TextOverflow
import androidx.compose.ui.tooling.preview.PreviewLightDark
import androidx.compose.ui.unit.dp
import com.geeksville.mesh.MessageStatus
import com.geeksville.mesh.R
import com.geeksville.mesh.database.entity.Reaction
import com.geeksville.mesh.model.Message
import com.geeksville.mesh.model.Node
import com.geeksville.mesh.ui.common.components.AutoLinkText
import com.geeksville.mesh.ui.common.components.Rssi
import com.geeksville.mesh.ui.common.components.Snr
import com.geeksville.mesh.ui.common.preview.NodePreviewParameterProvider
import com.geeksville.mesh.ui.common.theme.AppTheme
import com.geeksville.mesh.ui.node.components.NodeChip
import com.geeksville.mesh.ui.node.components.NodeMenuAction

@Suppress("LongMethod", "CyclomaticComplexMethod")
@Composable
internal fun MessageItem(
    modifier: Modifier = Modifier,
    node: Node,
    ourNode: Node,
    message: Message,
    selected: Boolean,
    onReply: () -> Unit = {},
    sendReaction: (String) -> Unit = {},
    onShowReactions: () -> Unit = {},
    emojis: List<Reaction> = emptyList(),
    onClick: () -> Unit = {},
    onLongClick: () -> Unit = {},
    onAction: (NodeMenuAction) -> Unit = {},
    onStatusClick: () -> Unit = {},
    isConnected: Boolean,
    onNavigateToOriginalMessage: (Int) -> Unit = {},
) = Column(
    modifier = modifier
        .fillMaxWidth()
        .background(color = if (selected) Color.Gray else MaterialTheme.colorScheme.background),
) {
<<<<<<< HEAD
    val messageColor = if (message.fromLocal) {
        Color(ourNode.colors.second).copy(alpha = 0.25f)
    } else {
        Color(node.colors.second).copy(alpha = 0.25f)
    }
    val messageModifier = Modifier.padding(start = 8.dp, top = 8.dp, end = 8.dp)

    Card(
        modifier = Modifier
            .padding(
                start = if (message.fromLocal) 0.dp else 8.dp,
                end = if (!message.fromLocal) 0.dp else 8.dp,
            )
            .combinedClickable(
                onClick = onClick,
                onLongClick = onLongClick,
            )
            .then(messageModifier),
        colors = CardDefaults.cardColors(
            containerColor = messageColor,
            contentColor = contentColorFor(messageColor),
        ),
    ) {
        Column(
=======
    val fromLocal = node.user.id == DataPacket.ID_LOCAL
    val containerColor = Color(
        if (fromLocal) {
            ourNode.colors.second
        } else {
            node.colors.second
        }
    ).copy(alpha = 0.2f)
    val cardColors = CardDefaults.cardColors().copy(
        containerColor = containerColor,
        contentColor = contentColorFor(containerColor)
    )
    val messageModifier = Modifier.padding(start = 8.dp, top = 8.dp, end = 8.dp)
    Box {
        Card(
>>>>>>> f1f7e32e
            modifier = Modifier
                .align(if (fromLocal) Alignment.BottomEnd else Alignment.BottomStart)
                .padding(
                    top = 4.dp,
                    start = if (!fromLocal) 0.dp else 16.dp,
                    end = if (fromLocal) 0.dp else 16.dp,
                )
                .combinedClickable(
                    onClick = onClick,
                    onLongClick = onLongClick,
                )
                .then(messageModifier),
            colors = cardColors,
        ) {
<<<<<<< HEAD
            message.originalMessage?.let { originalMessage ->
                OriginalMessage(
                    originalMessage = originalMessage,
                    ourNode = ourNode,
                    onNavigateToOriginalMessage = onNavigateToOriginalMessage
                )
            }

            if (!message.fromLocal) {
                FromNodeNameInformation(
                    node = node,
                    isConnected = isConnected,
                    onAction = onAction,
                )
            }

            Column(
                modifier = Modifier
                    .fillMaxWidth()
                    .padding(horizontal = 8.dp),
            ) {
                AutoLinkText(
                    modifier = Modifier
                        .fillMaxWidth()
                        .padding(top = if (message.fromLocal) 4.dp else 0.dp),
                    text = message.text,
                    style = MaterialTheme.typography.bodyMedium,
                )

                Row(
                    modifier = Modifier
                        .fillMaxWidth()
                        .padding(vertical = 2.dp),
                    horizontalArrangement = Arrangement.SpaceBetween,
                    verticalAlignment = Alignment.CenterVertically,
                ) {
                    if (!message.fromLocal) {
                        FromNodeMessageSentStats(
                            message = message,
                        )
                    }
=======
            Column(
                modifier = Modifier
                    .fillMaxWidth(),
            ) {
                OriginalMessageSnippet(
                    message = message,
                    ourNode = ourNode,
                    cardColors = cardColors,
                    onNavigateToOriginalMessage = onNavigateToOriginalMessage
                )
                Row(
                    modifier = Modifier
                        .fillMaxWidth()
                        .padding(horizontal = 4.dp),
                    verticalAlignment = Alignment.CenterVertically,
                    horizontalArrangement = Arrangement.spacedBy(4.dp)
                ) {
                    NodeChip(
                        node = if (fromLocal) ourNode else node,
                        onAction = onAction,
                        isConnected = isConnected,
                        isThisNode = fromLocal,
                    )
                    Text(
                        text = with(if (fromLocal) ourNode.user else node.user) { "$longName ($id)" },
                        overflow = TextOverflow.Ellipsis,
                        maxLines = 1,
                        style = MaterialTheme.typography.labelMedium,
                        modifier = Modifier.weight(1f, fill = true)
                    )
                    MessageActions(
                        isLocal = fromLocal,
                        status = message.status,
                        onSendReaction = sendReaction,
                        onSendReply = onReply,
                        onStatusClick = onStatusClick,
                    )
                }
                AutoLinkText(
                    modifier = Modifier
                        .fillMaxWidth()
                        .padding(horizontal = 8.dp),
                    text = message.text,
                    style = MaterialTheme.typography.bodyMedium,
                    color = cardColors.contentColor
                )
                Row(
                    modifier = Modifier
                        .fillMaxWidth()
                        .padding(horizontal = 8.dp),
                    horizontalArrangement = Arrangement.SpaceBetween,
                    verticalAlignment = Alignment.CenterVertically,
                ) {
                    if (!fromLocal) {
                        if (message.hopsAway == 0) {
                            Row(
                                horizontalArrangement = Arrangement.spacedBy(8.dp),
                            ) {
                                Snr(
                                    message.snr,
                                    fontSize = MaterialTheme.typography.labelSmall.fontSize
                                )
                                Rssi(
                                    message.rssi,
                                    fontSize = MaterialTheme.typography.labelSmall.fontSize
                                )
                            }
                        } else {
                            Text(
                                text = stringResource(
                                    R.string.hops_away_template,
                                    message.hopsAway
                                ),
                                style = MaterialTheme.typography.labelSmall,
                            )
                        }
                    }
                    Spacer(modifier = Modifier.weight(1f))
>>>>>>> f1f7e32e
                    Text(
                        text = message.time,
                        style = MaterialTheme.typography.labelSmall,
                    )
                    AnimatedVisibility(visible = message.fromLocal) {
                        Icon(
                            imageVector = when (message.status) {
                                MessageStatus.RECEIVED -> Icons.TwoTone.HowToReg
                                MessageStatus.QUEUED -> Icons.TwoTone.CloudUpload
                                MessageStatus.DELIVERED -> Icons.TwoTone.CloudDone
                                MessageStatus.ENROUTE -> Icons.TwoTone.Cloud
                                MessageStatus.ERROR -> Icons.TwoTone.CloudOff
                                else -> Icons.TwoTone.Warning
                            },
                            contentDescription = stringResource(R.string.message_delivery_status),
                            modifier = Modifier
                                .padding(start = 8.dp)
                                .clickable { onStatusClick() },
                        )
                    }
                }
            }
        }
    }
    ReactionRow(
        modifier = Modifier
            .fillMaxWidth(),
        reactions = emojis,
        onSendReaction = sendReaction,
        onShowReactions = onShowReactions,
    )
}

@Composable
<<<<<<< HEAD
private fun OriginalMessage(
    originalMessage: Message,
    ourNode: Node,
    onNavigateToOriginalMessage: (Int) -> Unit,
) {
    val originalMessageNode = if (originalMessage.fromLocal) ourNode else originalMessage.node
    OutlinedCard(
        modifier = Modifier
            .fillMaxWidth()
            .padding(4.dp)
            .clickable { onNavigateToOriginalMessage(originalMessage.packetId) },
        colors = CardDefaults.cardColors(
            containerColor = Color(originalMessageNode.colors.second).copy(alpha = 0.8f),
            contentColor = Color(originalMessageNode.colors.first),
        ),
    ) {
        Row(
            modifier = Modifier.padding(4.dp),
            verticalAlignment = Alignment.CenterVertically
        ) {
            Icon(
                Icons.Default.FormatQuote,
                contentDescription = stringResource(R.string.reply), // Add to strings.xml
                modifier = Modifier.size(14.dp), // Smaller icon
            )
            Spacer(Modifier.width(6.dp))
            Column {
                Text(
                    text = "${originalMessageNode.user.shortName} ${originalMessageNode.user.longName
                        ?: stringResource(R.string.unknown_username)}",
=======
private fun OriginalMessageSnippet(
    message: Message,
    ourNode: Node,
    cardColors: CardColors = CardDefaults.cardColors(),
    onNavigateToOriginalMessage: (Int) -> Unit
) {
    message.originalMessage?.let { originalMessage ->
        val originalMessageIsFromLocal =
            originalMessage.node.user.id == DataPacket.ID_LOCAL
        val originalMessageNode =
            if (originalMessageIsFromLocal) ourNode else originalMessage.node
        OutlinedCard(
            modifier = Modifier
                .fillMaxWidth()
                .clickable { onNavigateToOriginalMessage(originalMessage.packetId) },
            colors = cardColors,
        ) {
            Row(
                modifier = Modifier.padding(horizontal = 4.dp),
                verticalAlignment = Alignment.CenterVertically,
                horizontalArrangement = Arrangement.spacedBy(4.dp)
            ) {
                Icon(
                    Icons.Default.FormatQuote,
                    contentDescription = stringResource(R.string.reply), // Add to strings.xml
                )
                Text(
                    text = "${originalMessageNode.user.shortName}",
>>>>>>> f1f7e32e
                    style = MaterialTheme.typography.labelMedium,
                    fontWeight = FontWeight.Bold,
                    maxLines = 1,
                    overflow = TextOverflow.Ellipsis
                )
<<<<<<< HEAD
                Spacer(Modifier.height(1.dp))
                Text(
                    text = originalMessage.text, // Should not be null if isAReply is true
                    style = MaterialTheme.typography.bodySmall,
                    maxLines = 2, // Keep snippet brief
=======
                Text(
                    modifier = Modifier.weight(1f, fill = true),
                    text = originalMessage.text, // Should not be null if isAReply is true
                    style = MaterialTheme.typography.bodySmall,
                    maxLines = 1, // Keep snippet brief
>>>>>>> f1f7e32e
                    overflow = TextOverflow.Ellipsis,
                )
            }
        }
    }
}

<<<<<<< HEAD
@Composable
private fun FromNodeNameInformation(
    node: Node,
    isConnected: Boolean,
    onAction: (NodeMenuAction) -> Unit,
) {
    Row(
        modifier = Modifier
            .fillMaxWidth()
            .padding(horizontal = 8.dp),
        verticalAlignment = Alignment.CenterVertically,
    ) {
        NodeChip(
            node = node,
            onAction = onAction,
            isConnected = isConnected,
            isThisNode = false,
        )
        Spacer(Modifier.width(4.dp))
        Text(
            text = with(node.user) { "$longName ($id)" },
            modifier = Modifier.padding(bottom = 4.dp),
            overflow = TextOverflow.Ellipsis,
            maxLines = 1,
            style = MaterialTheme.typography.labelLarge
        )
    }
}

@Composable
private fun FromNodeMessageSentStats(
    message: Message,
) {
    if (message.hopsAway == 0) {
        Row(
            horizontalArrangement = Arrangement.spacedBy(8.dp),
        ) {
            Snr(
                message.snr,
                fontSize = MaterialTheme.typography.labelSmall.fontSize
            )
            Rssi(
                message.rssi,
                fontSize = MaterialTheme.typography.labelSmall.fontSize
            )
        }
    } else {
        Text(
            text = "${message.hopsAway}",
            style = MaterialTheme.typography.labelSmall,
        )
    }
}

=======
@OptIn(ExperimentalUuidApi::class)
>>>>>>> f1f7e32e
@PreviewLightDark
@Composable
private fun MessageItemPreview() {
    val sent = Message(
        text = stringResource(R.string.sample_message),
        time = "10:00",
        fromLocal = true,
        status = MessageStatus.DELIVERED,
        snr = 20.5f,
        rssi = 90,
        hopsAway = 0,
        uuid = 1L,
        receivedTime = System.currentTimeMillis(),
        node = NodePreviewParameterProvider().mickeyMouse,
        read = false,
        routingError = 0,
        packetId = 4545,
        emojis = listOf(),
        replyId = null,
    )
    val received = Message(
        text = "This is a received message",
        time = "10:10",
        fromLocal = false,
        status = MessageStatus.RECEIVED,
        snr = 2.5f,
        rssi = 90,
        hopsAway = 0,
        uuid = 2L,
        receivedTime = System.currentTimeMillis(),
        node = NodePreviewParameterProvider().minnieMouse,
        read = false,
        routingError = 0,
        packetId = 4545,
        emojis = listOf(),
        replyId = null,
    )
    val receivedWithOriginalMessage = Message(
        text = "This is a received message w/ original, this is a longer message to test next-lining.",
        time = "10:20",
        fromLocal = false,
        status = MessageStatus.RECEIVED,
        snr = 2.5f,
        rssi = 90,
        hopsAway = 2,
        uuid = 2L,
        receivedTime = System.currentTimeMillis(),
        node = NodePreviewParameterProvider().minnieMouse,
        read = false,
        routingError = 0,
        packetId = 4545,
        emojis = listOf(),
        replyId = null,
        originalMessage = received,
    )
    AppTheme {
        Column {
            MessageItem(
<<<<<<< HEAD
                message = sent,
                node = sent.node,
=======
                message = message,
                node = message.node,
>>>>>>> f1f7e32e
                selected = false,
                onClick = {},
                onLongClick = {},
                onStatusClick = {},
                isConnected = true,
<<<<<<< HEAD
                ourNode = sent.node,
            )

            MessageItem(
                message = received,
                node = received.node,
=======
                ourNode = message.node,
            )

            MessageItem(
                message = message.let { message ->
                    val originalMessage = message.copy(
                        replyId = message.packetId,
                        node = NodePreviewParameterProvider().values.last(),
                        text = "This is a reply to the original message."
                    )
                    message.copy(originalMessage = originalMessage)
                },
                node = message.node,
>>>>>>> f1f7e32e
                selected = false,
                onClick = {},
                onLongClick = {},
                onStatusClick = {},
                isConnected = true,
<<<<<<< HEAD
                ourNode = sent.node,
            )

            MessageItem(
                message = receivedWithOriginalMessage,
                node = receivedWithOriginalMessage.node,
                selected = false,
                onClick = {},
                onLongClick = {},
                onStatusClick = {},
                isConnected = true,
                ourNode = sent.node,
=======
                ourNode = message.node,
                onNavigateToOriginalMessage = {}
>>>>>>> f1f7e32e
            )
        }
    }
}<|MERGE_RESOLUTION|>--- conflicted
+++ resolved
@@ -17,11 +17,6 @@
 
 package com.geeksville.mesh.ui.message.components
 
-<<<<<<< HEAD
-import androidx.compose.animation.AnimatedVisibility
-=======
-import androidx.compose.foundation.ExperimentalFoundationApi
->>>>>>> f1f7e32e
 import androidx.compose.foundation.background
 import androidx.compose.foundation.clickable
 import androidx.compose.foundation.combinedClickable
@@ -87,35 +82,8 @@
         .fillMaxWidth()
         .background(color = if (selected) Color.Gray else MaterialTheme.colorScheme.background),
 ) {
-<<<<<<< HEAD
-    val messageColor = if (message.fromLocal) {
-        Color(ourNode.colors.second).copy(alpha = 0.25f)
-    } else {
-        Color(node.colors.second).copy(alpha = 0.25f)
-    }
-    val messageModifier = Modifier.padding(start = 8.dp, top = 8.dp, end = 8.dp)
-
-    Card(
-        modifier = Modifier
-            .padding(
-                start = if (message.fromLocal) 0.dp else 8.dp,
-                end = if (!message.fromLocal) 0.dp else 8.dp,
-            )
-            .combinedClickable(
-                onClick = onClick,
-                onLongClick = onLongClick,
-            )
-            .then(messageModifier),
-        colors = CardDefaults.cardColors(
-            containerColor = messageColor,
-            contentColor = contentColorFor(messageColor),
-        ),
-    ) {
-        Column(
-=======
-    val fromLocal = node.user.id == DataPacket.ID_LOCAL
     val containerColor = Color(
-        if (fromLocal) {
+        if (message.fromLocal) {
             ourNode.colors.second
         } else {
             node.colors.second
@@ -128,13 +96,12 @@
     val messageModifier = Modifier.padding(start = 8.dp, top = 8.dp, end = 8.dp)
     Box {
         Card(
->>>>>>> f1f7e32e
             modifier = Modifier
-                .align(if (fromLocal) Alignment.BottomEnd else Alignment.BottomStart)
+                .align(if (message.fromLocal) Alignment.BottomEnd else Alignment.BottomStart)
                 .padding(
                     top = 4.dp,
-                    start = if (!fromLocal) 0.dp else 16.dp,
-                    end = if (fromLocal) 0.dp else 16.dp,
+                    start = if (!message.fromLocal) 0.dp else 16.dp,
+                    end = if (message.fromLocal) 0.dp else 16.dp,
                 )
                 .combinedClickable(
                     onClick = onClick,
@@ -143,49 +110,6 @@
                 .then(messageModifier),
             colors = cardColors,
         ) {
-<<<<<<< HEAD
-            message.originalMessage?.let { originalMessage ->
-                OriginalMessage(
-                    originalMessage = originalMessage,
-                    ourNode = ourNode,
-                    onNavigateToOriginalMessage = onNavigateToOriginalMessage
-                )
-            }
-
-            if (!message.fromLocal) {
-                FromNodeNameInformation(
-                    node = node,
-                    isConnected = isConnected,
-                    onAction = onAction,
-                )
-            }
-
-            Column(
-                modifier = Modifier
-                    .fillMaxWidth()
-                    .padding(horizontal = 8.dp),
-            ) {
-                AutoLinkText(
-                    modifier = Modifier
-                        .fillMaxWidth()
-                        .padding(top = if (message.fromLocal) 4.dp else 0.dp),
-                    text = message.text,
-                    style = MaterialTheme.typography.bodyMedium,
-                )
-
-                Row(
-                    modifier = Modifier
-                        .fillMaxWidth()
-                        .padding(vertical = 2.dp),
-                    horizontalArrangement = Arrangement.SpaceBetween,
-                    verticalAlignment = Alignment.CenterVertically,
-                ) {
-                    if (!message.fromLocal) {
-                        FromNodeMessageSentStats(
-                            message = message,
-                        )
-                    }
-=======
             Column(
                 modifier = Modifier
                     .fillMaxWidth(),
@@ -204,20 +128,20 @@
                     horizontalArrangement = Arrangement.spacedBy(4.dp)
                 ) {
                     NodeChip(
-                        node = if (fromLocal) ourNode else node,
+                        node = if (message.fromLocal) ourNode else node,
                         onAction = onAction,
                         isConnected = isConnected,
-                        isThisNode = fromLocal,
+                        isThisNode = message.fromLocal,
                     )
                     Text(
-                        text = with(if (fromLocal) ourNode.user else node.user) { "$longName ($id)" },
+                        text = with(if (message.fromLocal) ourNode.user else node.user) { "$longName ($id)" },
                         overflow = TextOverflow.Ellipsis,
                         maxLines = 1,
                         style = MaterialTheme.typography.labelMedium,
                         modifier = Modifier.weight(1f, fill = true)
                     )
                     MessageActions(
-                        isLocal = fromLocal,
+                        isLocal = message.fromLocal,
                         status = message.status,
                         onSendReaction = sendReaction,
                         onSendReply = onReply,
@@ -239,7 +163,7 @@
                     horizontalArrangement = Arrangement.SpaceBetween,
                     verticalAlignment = Alignment.CenterVertically,
                 ) {
-                    if (!fromLocal) {
+                    if (!message.fromLocal) {
                         if (message.hopsAway == 0) {
                             Row(
                                 horizontalArrangement = Arrangement.spacedBy(8.dp),
@@ -264,27 +188,10 @@
                         }
                     }
                     Spacer(modifier = Modifier.weight(1f))
->>>>>>> f1f7e32e
                     Text(
                         text = message.time,
                         style = MaterialTheme.typography.labelSmall,
                     )
-                    AnimatedVisibility(visible = message.fromLocal) {
-                        Icon(
-                            imageVector = when (message.status) {
-                                MessageStatus.RECEIVED -> Icons.TwoTone.HowToReg
-                                MessageStatus.QUEUED -> Icons.TwoTone.CloudUpload
-                                MessageStatus.DELIVERED -> Icons.TwoTone.CloudDone
-                                MessageStatus.ENROUTE -> Icons.TwoTone.Cloud
-                                MessageStatus.ERROR -> Icons.TwoTone.CloudOff
-                                else -> Icons.TwoTone.Warning
-                            },
-                            contentDescription = stringResource(R.string.message_delivery_status),
-                            modifier = Modifier
-                                .padding(start = 8.dp)
-                                .clickable { onStatusClick() },
-                        )
-                    }
                 }
             }
         }
@@ -299,38 +206,6 @@
 }
 
 @Composable
-<<<<<<< HEAD
-private fun OriginalMessage(
-    originalMessage: Message,
-    ourNode: Node,
-    onNavigateToOriginalMessage: (Int) -> Unit,
-) {
-    val originalMessageNode = if (originalMessage.fromLocal) ourNode else originalMessage.node
-    OutlinedCard(
-        modifier = Modifier
-            .fillMaxWidth()
-            .padding(4.dp)
-            .clickable { onNavigateToOriginalMessage(originalMessage.packetId) },
-        colors = CardDefaults.cardColors(
-            containerColor = Color(originalMessageNode.colors.second).copy(alpha = 0.8f),
-            contentColor = Color(originalMessageNode.colors.first),
-        ),
-    ) {
-        Row(
-            modifier = Modifier.padding(4.dp),
-            verticalAlignment = Alignment.CenterVertically
-        ) {
-            Icon(
-                Icons.Default.FormatQuote,
-                contentDescription = stringResource(R.string.reply), // Add to strings.xml
-                modifier = Modifier.size(14.dp), // Smaller icon
-            )
-            Spacer(Modifier.width(6.dp))
-            Column {
-                Text(
-                    text = "${originalMessageNode.user.shortName} ${originalMessageNode.user.longName
-                        ?: stringResource(R.string.unknown_username)}",
-=======
 private fun OriginalMessageSnippet(
     message: Message,
     ourNode: Node,
@@ -338,13 +213,12 @@
     onNavigateToOriginalMessage: (Int) -> Unit
 ) {
     message.originalMessage?.let { originalMessage ->
-        val originalMessageIsFromLocal =
-            originalMessage.node.user.id == DataPacket.ID_LOCAL
         val originalMessageNode =
-            if (originalMessageIsFromLocal) ourNode else originalMessage.node
+            if (originalMessage.fromLocal) ourNode else originalMessage.node
         OutlinedCard(
             modifier = Modifier
                 .fillMaxWidth()
+                .padding(4.dp)
                 .clickable { onNavigateToOriginalMessage(originalMessage.packetId) },
             colors = cardColors,
         ) {
@@ -358,26 +232,17 @@
                     contentDescription = stringResource(R.string.reply), // Add to strings.xml
                 )
                 Text(
-                    text = "${originalMessageNode.user.shortName}",
->>>>>>> f1f7e32e
+                    text = originalMessageNode.user.shortName,
                     style = MaterialTheme.typography.labelMedium,
                     fontWeight = FontWeight.Bold,
                     maxLines = 1,
                     overflow = TextOverflow.Ellipsis
                 )
-<<<<<<< HEAD
-                Spacer(Modifier.height(1.dp))
-                Text(
-                    text = originalMessage.text, // Should not be null if isAReply is true
-                    style = MaterialTheme.typography.bodySmall,
-                    maxLines = 2, // Keep snippet brief
-=======
                 Text(
                     modifier = Modifier.weight(1f, fill = true),
                     text = originalMessage.text, // Should not be null if isAReply is true
                     style = MaterialTheme.typography.bodySmall,
                     maxLines = 1, // Keep snippet brief
->>>>>>> f1f7e32e
                     overflow = TextOverflow.Ellipsis,
                 )
             }
@@ -385,64 +250,6 @@
     }
 }
 
-<<<<<<< HEAD
-@Composable
-private fun FromNodeNameInformation(
-    node: Node,
-    isConnected: Boolean,
-    onAction: (NodeMenuAction) -> Unit,
-) {
-    Row(
-        modifier = Modifier
-            .fillMaxWidth()
-            .padding(horizontal = 8.dp),
-        verticalAlignment = Alignment.CenterVertically,
-    ) {
-        NodeChip(
-            node = node,
-            onAction = onAction,
-            isConnected = isConnected,
-            isThisNode = false,
-        )
-        Spacer(Modifier.width(4.dp))
-        Text(
-            text = with(node.user) { "$longName ($id)" },
-            modifier = Modifier.padding(bottom = 4.dp),
-            overflow = TextOverflow.Ellipsis,
-            maxLines = 1,
-            style = MaterialTheme.typography.labelLarge
-        )
-    }
-}
-
-@Composable
-private fun FromNodeMessageSentStats(
-    message: Message,
-) {
-    if (message.hopsAway == 0) {
-        Row(
-            horizontalArrangement = Arrangement.spacedBy(8.dp),
-        ) {
-            Snr(
-                message.snr,
-                fontSize = MaterialTheme.typography.labelSmall.fontSize
-            )
-            Rssi(
-                message.rssi,
-                fontSize = MaterialTheme.typography.labelSmall.fontSize
-            )
-        }
-    } else {
-        Text(
-            text = "${message.hopsAway}",
-            style = MaterialTheme.typography.labelSmall,
-        )
-    }
-}
-
-=======
-@OptIn(ExperimentalUuidApi::class)
->>>>>>> f1f7e32e
 @PreviewLightDark
 @Composable
 private fun MessageItemPreview() {
@@ -501,46 +308,24 @@
     AppTheme {
         Column {
             MessageItem(
-<<<<<<< HEAD
                 message = sent,
                 node = sent.node,
-=======
-                message = message,
-                node = message.node,
->>>>>>> f1f7e32e
                 selected = false,
                 onClick = {},
                 onLongClick = {},
                 onStatusClick = {},
                 isConnected = true,
-<<<<<<< HEAD
                 ourNode = sent.node,
             )
 
             MessageItem(
                 message = received,
                 node = received.node,
-=======
-                ourNode = message.node,
-            )
-
-            MessageItem(
-                message = message.let { message ->
-                    val originalMessage = message.copy(
-                        replyId = message.packetId,
-                        node = NodePreviewParameterProvider().values.last(),
-                        text = "This is a reply to the original message."
-                    )
-                    message.copy(originalMessage = originalMessage)
-                },
-                node = message.node,
->>>>>>> f1f7e32e
                 selected = false,
                 onClick = {},
                 onLongClick = {},
                 onStatusClick = {},
                 isConnected = true,
-<<<<<<< HEAD
                 ourNode = sent.node,
             )
 
@@ -553,10 +338,6 @@
                 onStatusClick = {},
                 isConnected = true,
                 ourNode = sent.node,
-=======
-                ourNode = message.node,
-                onNavigateToOriginalMessage = {}
->>>>>>> f1f7e32e
             )
         }
     }
