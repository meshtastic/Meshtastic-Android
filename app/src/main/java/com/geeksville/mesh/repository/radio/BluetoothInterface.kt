package com.geeksville.mesh.repository.radio

<<<<<<< HEAD
import android.app.Application
import android.bluetooth.BluetoothAdapter
import android.bluetooth.BluetoothGattCharacteristic
import android.bluetooth.BluetoothGattService
=======
import android.bluetooth.BluetoothGattCharacteristic
import android.bluetooth.BluetoothGattService
import android.content.Context
>>>>>>> f404bf22
import com.geeksville.mesh.android.Logging
import com.geeksville.mesh.android.bluetoothManager
import com.geeksville.mesh.concurrent.handledLaunch
import com.geeksville.mesh.service.*
import com.geeksville.mesh.util.anonymize
import com.geeksville.mesh.util.exceptionReporter
import com.geeksville.mesh.util.ignoreException
import dagger.assisted.Assisted
import dagger.assisted.AssistedInject
import kotlinx.coroutines.CancellationException
import kotlinx.coroutines.Job
import kotlinx.coroutines.delay
import java.lang.reflect.Method
import java.util.*


/* Info for the esp32 device side code.  See that source for the 'gold' standard docs on this interface.

MeshBluetoothService UUID 6ba1b218-15a8-461f-9fa8-5dcae273eafd

FIXME - notify vs indication for fromradio output.  Using notify for now, not sure if that is best
FIXME - in the esp32 mesh management code, occasionally mirror the current net db to flash, so that if we reboot we still have a good guess of users who are out there.
FIXME - make sure this protocol is guaranteed robust and won't drop packets

"According to the BLE specification the notification length can be max ATT_MTU - 3. The 3 bytes subtracted is the 3-byte header(OP-code (operation, 1 byte) and the attribute handle (2 bytes)).
In BLE 4.1 the ATT_MTU is 23 bytes (20 bytes for payload), but in BLE 4.2 the ATT_MTU can be negotiated up to 247 bytes."

MAXPACKET is 256? look into what the lora lib uses. FIXME

Characteristics:
UUID
properties
description

8ba2bcc2-ee02-4a55-a531-c525c5e454d5
read
fromradio - contains a newly received packet destined towards the phone (up to MAXPACKET bytes? per packet).
After reading the esp32 will put the next packet in this mailbox.  If the FIFO is empty it will put an empty packet in this
mailbox.

f75c76d2-129e-4dad-a1dd-7866124401e7
write
toradio - write ToRadio protobufs to this charstic to send them (up to MAXPACKET len)

ed9da18c-a800-4f66-a670-aa7547e34453
read|notify|write
fromnum - the current packet # in the message waiting inside fromradio, if the phone sees this notify it should read messages
until it catches up with this number.
  The phone can write to this register to go backwards up to FIXME packets, to handle the rare case of a fromradio packet was dropped after the esp32
callback was called, but before it arrives at the phone.  If the phone writes to this register the esp32 will discard older packets and put the next packet >= fromnum in fromradio.
When the esp32 advances fromnum, it will delay doing the notify by 100ms, in the hopes that the notify will never actally need to be sent if the phone is already pulling from fromradio.
  Note: that if the phone ever sees this number decrease, it means the esp32 has rebooted.

Re: queue management
Not all messages are kept in the fromradio queue (filtered based on SubPacket):
* only the most recent Position and User messages for a particular node are kept
* all Data SubPackets are kept
* No WantNodeNum / DenyNodeNum messages are kept
A variable keepAllPackets, if set to true will suppress this behavior and instead keep everything for forwarding to the phone (for debugging)

 */




/**
 * Handles the bluetooth link with a mesh radio device.  Does not cache any device state,
 * just does bluetooth comms etc...
 *
 * This service is not exposed outside of this process.
 *
 * Note - this class intentionally dumb.  It doesn't understand protobuf framing etc...
 * It is designed to be simple so it can be stubbed out with a simulated version as needed.
 */
class BluetoothInterface @AssistedInject constructor(
    context: Application,
    bluetoothAdapter: dagger.Lazy<BluetoothAdapter?>,
    private val service: RadioInterfaceService,
    @Assisted val address: String) : IRadioInterface,
    Logging {

    companion object : Logging {
        /// this service UUID is publicly visible for scanning
        val BTM_SERVICE_UUID: UUID = UUID.fromString("6ba1b218-15a8-461f-9fa8-5dcae273eafd")

        var invalidVersion = false
        val EOL_FROMRADIO_CHARACTER: UUID =
            UUID.fromString("8ba2bcc2-ee02-4a55-a531-c525c5e454d5")

        val BTM_FROMRADIO_CHARACTER: UUID =
            UUID.fromString("2c55e69e-4993-11ed-b878-0242ac120002")
        val BTM_TORADIO_CHARACTER: UUID =
            UUID.fromString("f75c76d2-129e-4dad-a1dd-7866124401e7")
        val BTM_FROMNUM_CHARACTER: UUID =
            UUID.fromString("ed9da18c-a800-4f66-a670-aa7547e34453")

<<<<<<< HEAD
=======
        /** Return true if this address is still acceptable. For BLE that means, still bonded */
        override fun addressValid(
            context: Context,
            usbRepository: UsbRepository, // Temporary until dependency injection transition is completed
            rest: String
        ): Boolean {
            /// Get our bluetooth adapter (should always succeed except on emulator
            val allPaired = context.bluetoothManager?.adapter?.bondedDevices.orEmpty()
                .map { it.address }.toSet()
            return if (!allPaired.contains(rest)) {
                warn("Ignoring stale bond to ${rest.anonymize}")
                false
            } else
                true
        }

>>>>>>> f404bf22
        /**
         * this is created in onCreate()
         * We do an ugly hack of keeping it in the singleton so we can share it for the rare software update case
         */
        @Volatile
        var safe: SafeBluetooth? = null
    }


    /// Our BLE device
    val device
        get() = (safe ?: throw RadioNotConnectedException("No SafeBluetooth")).gatt
            ?: throw RadioNotConnectedException("No GATT")

    /// Our service - note - it is possible to get back a null response for getService if the device services haven't yet been found
    private val bservice
        get(): BluetoothGattService = device.getService(BTM_SERVICE_UUID)
            ?: throw RadioNotConnectedException("BLE service not found")

    private lateinit var fromNum: BluetoothGattCharacteristic
    private lateinit var fromRadio: BluetoothGattCharacteristic

    /**
     * With the new rev2 api, our first send is to start the configure readbacks.  In that case,
     * rather than waiting for FromNum notifies - we try to just aggressively read all of the responses.
     */
    private var isFirstSend = true

    // NRF52 targets do not need the nasty force refresh hack that ESP32 needs (because they keep their
    // BLE handles stable.  So turn the hack off for these devices.  FIXME - find a better way to know that the board is NRF52 based
    // and Amazon fire devices seem to not need this hack either
    // Build.MANUFACTURER != "Amazon" &&
    private var needForceRefresh = !address.startsWith("FD:10:04")

    init {
        // Note: this call does no comms, it just creates the device object (even if the
        // device is off/not connected)
<<<<<<< HEAD
        val device = bluetoothAdapter.get()?.getRemoteDevice(address)
=======
        val device = context.bluetoothManager?.adapter?.getRemoteDevice(address)
>>>>>>> f404bf22
        if (device != null) {
            info("Creating radio interface service.  device=${address.anonymize}")

            // Note this constructor also does no comm
            val s = SafeBluetooth(context, device)
            safe = s

            startConnect()
        } else {
            errormsg("Bluetooth adapter not found, assuming running on the emulator!")
        }
    }


    /// Send a packet/command out the radio link
    override fun handleSendToRadio(p: ByteArray) {
        try {
            safe?.let { s ->
                val uuid = BTM_TORADIO_CHARACTER
                debug("queuing ${p.size} bytes to $uuid")

                // Note: we generate a new characteristic each time, because we are about to
                // change the data and we want the data stored in the closure
                val toRadio = getCharacteristic(uuid)

                s.asyncWriteCharacteristic(toRadio, p) { r ->
                    try {
                        r.getOrThrow()
                        debug("write of ${p.size} bytes to $uuid completed")

                        if (isFirstSend) {
                            isFirstSend = false
                            doReadFromRadio(false)
                        }
                    } catch (ex: Exception) {
                        scheduleReconnect("error during asyncWriteCharacteristic - disconnecting, ${ex.message}")
                    }
                }
            }
        } catch (ex: BLEException) {
            scheduleReconnect("error during handleSendToRadio ${ex.message}")
        }
    }

    @Volatile
    private var reconnectJob: Job? = null

    /**
     * We had some problem, schedule a reconnection attempt (if one isn't already queued)
     */
    private fun scheduleReconnect(reason: String) {
        if (reconnectJob == null) {
            warn("Scheduling reconnect because $reason")
            reconnectJob = service.serviceScope.handledLaunch { retryDueToException() }
        } else {
            warn("Skipping reconnect for $reason")
        }
    }

    /// Attempt to read from the fromRadio mailbox, if data is found broadcast it to android apps
    private fun doReadFromRadio(firstRead: Boolean) {
        safe?.let { s ->
            s.asyncReadCharacteristic(fromRadio) {
                try {
                    val b = it.getOrThrow()
                        .value.clone() // We clone the array just in case, I'm not sure if they keep reusing the array

                    if (b.isNotEmpty()) {
                        debug("Received ${b.size} bytes from radio")
                        service.handleFromRadio(b)

                        // Queue up another read, until we run out of packets
                        doReadFromRadio(firstRead)
                    } else {
                        debug("Done reading from radio, fromradio is empty")
                        if (firstRead) // If we just finished our initial download, now we want to start listening for notifies
                            startWatchingFromNum()
                    }
                } catch (ex: BLEException) {
                    scheduleReconnect("error during doReadFromRadio - disconnecting, ${ex.message}")
                }
            }
        }
    }

    /**
     * Android caches old services.  But our service is still changing often, so force it to reread the service definitions every
     * time
     */
    private fun forceServiceRefresh() {
        exceptionReporter {
            // If the gatt has been destroyed, skip the refresh attempt
            safe?.gatt?.let { gatt ->
                debug("DOING FORCE REFRESH")
                val refresh: Method = gatt.javaClass.getMethod("refresh")
                refresh.invoke(gatt)
            }
        }
    }

    /// We only force service refresh the _first_ time we connect to the device.  Thereafter it is assumed the firmware didn't change
    private var hasForcedRefresh = false

    @Volatile
    var fromNumChanged = false

    private fun startWatchingFromNum() {
        safe?.setNotify(fromNum, true) {
            // We might get multiple notifies before we get around to reading from the radio - so just set one flag
            fromNumChanged = true
            service.serviceScope.handledLaunch {
                try {
                    if (fromNumChanged) {
                        fromNumChanged = false
                        debug("fromNum changed, so we are reading new messages")
                        doReadFromRadio(false)
                    }
                } catch (e: RadioNotConnectedException) {
                    // Don't report autobugs for this, getting an exception here is expected behavior
                    errormsg("Ending FromNum read, radio not connected", e)
                }
            }
        }
    }

    /**
     * Some buggy BLE stacks can fail on initial connect, with either missing services or missing characteristics.  If that happens we
     * disconnect and try again when the device reenumerates.
     */
    private suspend fun retryDueToException() = try {
        /// We gracefully handle safe being null because this can occur if someone has unpaired from our device - just abandon the reconnect attempt
        val s = safe
        if (s != null) {
            warn("Forcing disconnect and hopefully device will comeback (disabling forced refresh)")

            // The following optimization is not currently correct - because the device might be sleeping and come back with different BLE handles
            // hasForcedRefresh = true // We've already tossed any old service caches, no need to do it again

            // Make sure the old connection was killed
            ignoreException {
                s.closeConnection()
            }

            service.onDisconnect(false) // assume we will fail
            delay(1500) // Give some nasty time for buggy BLE stacks to shutdown (500ms was not enough)
            reconnectJob = null // Any new reconnect requests after this will be allowed to run
            warn("Attempting reconnect")
            if (safe != null) // check again, because we just slept for 1sec, and someone might have closed our interface
                startConnect()
            else
                warn("Not connecting, because safe==null, someone must have closed us")
        } else {
            warn("Abandoning reconnect because safe==null, someone must have closed the device")
        }
    } catch (ex: CancellationException) {
        warn("retryDueToException was cancelled")
    } finally {
        reconnectJob = null
    }

    /// We only try to set MTU once, because some buggy implementations fail
    @Volatile
    private var shouldSetMtu = true

    /// For testing
    @Volatile
    private var isFirstTime = true

    private fun doDiscoverServicesAndInit() {
        val s = safe
        if (s == null)
            warn("Interface is shutting down, so skipping discover")
        else
            s.asyncDiscoverServices { discRes ->
                try {
                    discRes.getOrThrow()

                    service.serviceScope.handledLaunch {
                        try {
                            debug("Discovered services!")
                            delay(1000) // android BLE is buggy and needs a 500ms sleep before calling getChracteristic, or you might get back null

                            /* if (isFirstTime) {
                                isFirstTime = false
                                throw BLEException("Faking a BLE failure")
                            } */

                            fromNum = getCharacteristic(BTM_FROMNUM_CHARACTER)

                            // We changed UUIDs to be able to identify old firmware (<1.3.43)
                            fromRadio = if (bservice.characteristics.map { it.uuid }
                                    .contains(EOL_FROMRADIO_CHARACTER)) {
                                invalidVersion = true
                                getCharacteristic(EOL_FROMRADIO_CHARACTER)
                            } else {
                                invalidVersion = false
                                getCharacteristic(BTM_FROMRADIO_CHARACTER)
                            }

                            // We treat the first send by a client as special
                            isFirstSend = true

                            // Now tell clients they can (finally use the api)
                            service.onConnect()

                            // Immediately broadcast any queued packets sitting on the device
                            doReadFromRadio(true)
                        } catch (ex: BLEException) {
                            scheduleReconnect(
                                "Unexpected error in initial device enumeration, forcing disconnect $ex"
                            )
                        }
                    }
                } catch (ex: BLEException) {
                    if (s.gatt == null)
                        warn("GATT was closed while discovering, assume we are shutting down")
                    else
                        scheduleReconnect(
                            "Unexpected error discovering services, forcing disconnect $ex"
                        )
                }
            }
    }

    private fun onConnect(connRes: Result<Unit>) {
        // This callback is invoked after we are connected

        connRes.getOrThrow()

        service.serviceScope.handledLaunch {
            info("Connected to radio!")

            if (needForceRefresh) { // Our ESP32 code doesn't properly generate "service changed" indications.  Therefore we need to force a refresh on initial start
                //needForceRefresh = false // In fact, because of tearing down BLE in sleep on the ESP32, our handle # assignments are not stable across sleep - so we much refetch every time
                forceServiceRefresh() // this article says android should not be caching, but it does on some phones: https://punchthrough.com/attribute-caching-in-ble-advantages-and-pitfalls/

                delay(500) // From looking at the android C code it seems that we need to give some time for the refresh message to reach that worked _before_ we try to set mtu/get services
                // 200ms was not enough on an Amazon Fire
            }

            // we begin by setting our MTU size as high as it can go (if we can)
            if (shouldSetMtu)
                safe?.asyncRequestMtu(512) { mtuRes ->
                    try {
                        mtuRes.getOrThrow()
                        debug("MTU change attempted")

                        // throw BLEException("Test MTU set failed")

                        doDiscoverServicesAndInit()
                    } catch (ex: BLEException) {
                        shouldSetMtu = false
                        scheduleReconnect(
                            "Giving up on setting MTUs, forcing disconnect $ex"
                        )
                    }
                }
            else
                doDiscoverServicesAndInit()
        }
    }


    override fun close() {
        reconnectJob?.cancel() // Cancel any queued reconnect attempts

        if (safe != null) {
            info("Closing BluetoothInterface")
            val s = safe
            safe =
                null // We do this first, because if we throw we still want to mark that we no longer have a valid connection

            try {
                s?.close()
            } catch (_: BLEConnectionClosing) {
                warn("Ignoring BLE errors while closing")
            }
        } else {
            debug("Radio was not connected, skipping disable")
        }
    }

    /// Start a connection attempt
    private fun startConnect() {
        // we pass in true for autoconnect - so we will autoconnect whenever the radio
        // comes in range (even if we made this connect call long ago when we got powered on)
        // see https://stackoverflow.com/questions/40156699/which-correct-flag-of-autoconnect-in-connectgatt-of-ble for
        // more info
        safe!!.asyncConnect(true,
            cb = ::onConnect,
            lostConnectCb = { scheduleReconnect("connection dropped") })
    }


    /**
     * Get a chracteristic, but in a safe manner because some buggy BLE implementations might return null
     */
    private fun getCharacteristic(uuid: UUID) =
        bservice.getCharacteristic(uuid) ?: throw BLECharacteristicNotFoundException(uuid)

}<|MERGE_RESOLUTION|>--- conflicted
+++ resolved
@@ -1,17 +1,10 @@
 package com.geeksville.mesh.repository.radio
 
-<<<<<<< HEAD
 import android.app.Application
 import android.bluetooth.BluetoothAdapter
 import android.bluetooth.BluetoothGattCharacteristic
 import android.bluetooth.BluetoothGattService
-=======
-import android.bluetooth.BluetoothGattCharacteristic
-import android.bluetooth.BluetoothGattService
-import android.content.Context
->>>>>>> f404bf22
 import com.geeksville.mesh.android.Logging
-import com.geeksville.mesh.android.bluetoothManager
 import com.geeksville.mesh.concurrent.handledLaunch
 import com.geeksville.mesh.service.*
 import com.geeksville.mesh.util.anonymize
@@ -106,25 +99,6 @@
         val BTM_FROMNUM_CHARACTER: UUID =
             UUID.fromString("ed9da18c-a800-4f66-a670-aa7547e34453")
 
-<<<<<<< HEAD
-=======
-        /** Return true if this address is still acceptable. For BLE that means, still bonded */
-        override fun addressValid(
-            context: Context,
-            usbRepository: UsbRepository, // Temporary until dependency injection transition is completed
-            rest: String
-        ): Boolean {
-            /// Get our bluetooth adapter (should always succeed except on emulator
-            val allPaired = context.bluetoothManager?.adapter?.bondedDevices.orEmpty()
-                .map { it.address }.toSet()
-            return if (!allPaired.contains(rest)) {
-                warn("Ignoring stale bond to ${rest.anonymize}")
-                false
-            } else
-                true
-        }
-
->>>>>>> f404bf22
         /**
          * this is created in onCreate()
          * We do an ugly hack of keeping it in the singleton so we can share it for the rare software update case
@@ -162,11 +136,7 @@
     init {
         // Note: this call does no comms, it just creates the device object (even if the
         // device is off/not connected)
-<<<<<<< HEAD
         val device = bluetoothAdapter.get()?.getRemoteDevice(address)
-=======
-        val device = context.bluetoothManager?.adapter?.getRemoteDevice(address)
->>>>>>> f404bf22
         if (device != null) {
             info("Creating radio interface service.  device=${address.anonymize}")
 
