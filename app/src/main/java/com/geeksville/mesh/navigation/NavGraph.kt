--- conflicted
+++ resolved
@@ -39,11 +39,8 @@
 import com.geeksville.mesh.ui.message.MessageScreen
 import com.geeksville.mesh.ui.message.QuickChatScreen
 import com.geeksville.mesh.ui.node.NodeScreen
-<<<<<<< HEAD
 import com.geeksville.mesh.ui.settings.SettingsScreen
-=======
 import com.geeksville.mesh.ui.sharing.ChannelScreen
->>>>>>> 7dc21471
 import com.geeksville.mesh.ui.sharing.ShareScreen
 import kotlinx.serialization.Serializable
 
@@ -248,17 +245,10 @@
         composable<Route.Map> {
             MapView(uIViewModel)
         }
-<<<<<<< HEAD
 
         channelsGraph(navController, uIViewModel)
 
-        composable<Route.Settings>(
-=======
-        composable<Route.Channels> {
-            ChannelScreen(uIViewModel)
-        }
         composable<Route.Connections>(
->>>>>>> 7dc21471
             deepLinks = listOf(
                 navDeepLink {
                     uriPattern = "$DEEP_LINK_BASE_URI/connections"
