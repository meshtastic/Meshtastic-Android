--- conflicted
+++ resolved
@@ -502,10 +502,7 @@
     }
 
     // / Restart any previous connect attempts
-<<<<<<< HEAD
-=======
     @Suppress("unused")
->>>>>>> 8b2e1e8b
     private fun reconnect() {
         // closeGatt() // Get rid of any old gatt
 
