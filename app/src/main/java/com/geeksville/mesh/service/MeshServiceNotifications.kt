/*
 * Copyright (c) 2025 Meshtastic LLC
 *
 * This program is free software: you can redistribute it and/or modify
 * it under the terms of the GNU General Public License as published by
 * the Free Software Foundation, either version 3 of the License, or
 * (at your option) any later version.
 *
 * This program is distributed in the hope that it will be useful,
 * but WITHOUT ANY WARRANTY; without even the implied warranty of
 * MERCHANTABILITY or FITNESS FOR A PARTICULAR PURPOSE.  See the
 * GNU General Public License for more details.
 *
 * You should have received a copy of the GNU General Public License
 * along with this program.  If not, see <https://www.gnu.org/licenses/>.
 */

package com.geeksville.mesh.service

import android.app.Notification
import android.app.NotificationChannel
import android.app.NotificationManager
import android.app.PendingIntent
import android.app.TaskStackBuilder
import android.content.ContentResolver
import android.content.Context
import android.content.Intent
import android.graphics.Color
import android.media.AudioAttributes
import android.media.RingtoneManager
import android.os.Build
import androidx.annotation.RequiresApi
import androidx.core.app.NotificationCompat
import androidx.core.app.Person
import androidx.core.app.RemoteInput
import androidx.core.net.toUri
import com.geeksville.mesh.MainActivity
import com.geeksville.mesh.MeshProtos
import com.geeksville.mesh.R
import com.geeksville.mesh.TelemetryProtos.LocalStats
import com.geeksville.mesh.database.entity.NodeEntity
import com.geeksville.mesh.navigation.DEEP_LINK_BASE_URI
import com.geeksville.mesh.service.ReplyReceiver.Companion.KEY_TEXT_REPLY
import com.geeksville.mesh.util.formatUptime

@Suppress("TooManyFunctions")
class MeshServiceNotifications(private val context: Context) {

    val notificationLightColor = Color.BLUE

    companion object {
        private const val FIFTEEN_MINUTES_IN_MILLIS = 15L * 60 * 1000
        const val MAX_BATTERY_LEVEL = 100
    }

<<<<<<< HEAD
    private val notificationManager: NotificationManager =
        context.getSystemService(Context.NOTIFICATION_SERVICE) as NotificationManager
=======
    private val notificationManager: NotificationManager
        get() = context.notificationManager
>>>>>>> ceabafb5

    // We have two notification channels: one for general service status and another one for messages
    val notifyId = 101

    fun clearNotifications() {
        notificationManager.cancelAll()
    }

    fun initChannels() {
        // create notification channels on service creation
        if (Build.VERSION.SDK_INT >= Build.VERSION_CODES.O) {
            createNotificationChannel()
            createMessageNotificationChannel()
            createBroadcastNotificationChannel()
            createAlertNotificationChannel()
            createNewNodeNotificationChannel()
            createLowBatteryNotificationChannel()
            createLowBatteryRemoteNotificationChannel()
            createClientNotificationChannel()
        }
    }

    @RequiresApi(Build.VERSION_CODES.O)
    private fun createNotificationChannel(): String {
        val channelId = "my_service"
        if (notificationManager.getNotificationChannel(channelId) == null) {
            val channelName = context.getString(R.string.meshtastic_service_notifications)
            val channel =
                NotificationChannel(channelId, channelName, NotificationManager.IMPORTANCE_MIN).apply {
                    lightColor = notificationLightColor
                    lockscreenVisibility = Notification.VISIBILITY_PRIVATE
                }
            notificationManager.createNotificationChannel(channel)
        }
        return channelId
    }

    @RequiresApi(Build.VERSION_CODES.O)
    private fun createMessageNotificationChannel(): String {
        val channelId = "my_messages"
        if (notificationManager.getNotificationChannel(channelId) == null) {
            val channelName = context.getString(R.string.meshtastic_messages_notifications)
            val channel =
                NotificationChannel(channelId, channelName, NotificationManager.IMPORTANCE_HIGH).apply {
                    lightColor = notificationLightColor
                    lockscreenVisibility = Notification.VISIBILITY_PUBLIC
                    setShowBadge(true)
                    setSound(
                        RingtoneManager.getDefaultUri(RingtoneManager.TYPE_NOTIFICATION),
                        AudioAttributes.Builder()
                            .setUsage(AudioAttributes.USAGE_NOTIFICATION)
                            .setContentType(AudioAttributes.CONTENT_TYPE_SONIFICATION)
                            .build(),
                    )
                }
            notificationManager.createNotificationChannel(channel)
        }
        return channelId
    }

    @RequiresApi(Build.VERSION_CODES.O)
    private fun createBroadcastNotificationChannel(): String {
        val channelId = "my_broadcasts"
        if (notificationManager.getNotificationChannel(channelId) == null) {
            val channelName = context.getString(R.string.meshtastic_broadcast_notifications)
            val channel =
                NotificationChannel(channelId, channelName, NotificationManager.IMPORTANCE_DEFAULT).apply {
                    lightColor = notificationLightColor
                    lockscreenVisibility = Notification.VISIBILITY_PUBLIC
                    setShowBadge(true)
                    setSound(
                        RingtoneManager.getDefaultUri(RingtoneManager.TYPE_NOTIFICATION),
                        AudioAttributes.Builder()
                            .setUsage(AudioAttributes.USAGE_NOTIFICATION)
                            .setContentType(AudioAttributes.CONTENT_TYPE_SONIFICATION)
                            .build(),
                    )
                }
            notificationManager.createNotificationChannel(channel)
        }
        return channelId
    }

    @RequiresApi(Build.VERSION_CODES.O)
    private fun createAlertNotificationChannel(): String {
        val channelId = "my_alerts"
        if (notificationManager.getNotificationChannel(channelId) == null) {
            val channelName = context.getString(R.string.meshtastic_alerts_notifications)
            val channel =
                NotificationChannel(channelId, channelName, NotificationManager.IMPORTANCE_HIGH).apply {
                    enableLights(true)
                    enableVibration(true)
                    setBypassDnd(true)
                    lightColor = notificationLightColor
                    lockscreenVisibility = Notification.VISIBILITY_PUBLIC
                    setShowBadge(true)
                    val alertSoundUri =
                        (
                            ContentResolver.SCHEME_ANDROID_RESOURCE +
                                "://" +
                                context.applicationContext.packageName +
                                "/" +
                                R.raw.alert
                            )
                            .toUri()
                    setSound(
                        alertSoundUri,
                        AudioAttributes.Builder()
                            .setUsage(AudioAttributes.USAGE_NOTIFICATION)
                            .setContentType(AudioAttributes.CONTENT_TYPE_SONIFICATION)
                            .build(),
                    )
                }
            notificationManager.createNotificationChannel(channel)
        }
        return channelId
    }

    @RequiresApi(Build.VERSION_CODES.O)
    private fun createNewNodeNotificationChannel(): String {
        val channelId = "new_nodes"
        if (notificationManager.getNotificationChannel(channelId) == null) {
            val channelName = context.getString(R.string.meshtastic_new_nodes_notifications)
            val channel =
                NotificationChannel(channelId, channelName, NotificationManager.IMPORTANCE_HIGH).apply {
                    lightColor = notificationLightColor
                    lockscreenVisibility = Notification.VISIBILITY_PUBLIC
                    setShowBadge(true)
                    setSound(
                        RingtoneManager.getDefaultUri(RingtoneManager.TYPE_NOTIFICATION),
                        AudioAttributes.Builder()
                            .setUsage(AudioAttributes.USAGE_NOTIFICATION)
                            .setContentType(AudioAttributes.CONTENT_TYPE_SONIFICATION)
                            .build(),
                    )
                }
            notificationManager.createNotificationChannel(channel)
        }
        return channelId
    }

    @RequiresApi(Build.VERSION_CODES.O)
    private fun createLowBatteryNotificationChannel(): String {
        val channelId = "low_battery"
        if (notificationManager.getNotificationChannel(channelId) == null) {
            val channelName = context.getString(R.string.meshtastic_low_battery_notifications)
            val channel =
                NotificationChannel(channelId, channelName, NotificationManager.IMPORTANCE_HIGH).apply {
                    lightColor = notificationLightColor
                    lockscreenVisibility = Notification.VISIBILITY_PUBLIC
                    setShowBadge(true)
                    setSound(
                        RingtoneManager.getDefaultUri(RingtoneManager.TYPE_NOTIFICATION),
                        AudioAttributes.Builder()
                            .setUsage(AudioAttributes.USAGE_NOTIFICATION)
                            .setContentType(AudioAttributes.CONTENT_TYPE_SONIFICATION)
                            .build(),
                    )
                }
            notificationManager.createNotificationChannel(channel)
        }
        return channelId
    }

    // FIXME, Once we get a dedicated settings page in the app, this function should be removed and
    //     the feature should be implemented in the regular low battery notification stuff
    @RequiresApi(Build.VERSION_CODES.O)
    private fun createLowBatteryRemoteNotificationChannel(): String {
        val channelId = "low_battery_remote"
        if (notificationManager.getNotificationChannel(channelId) == null) {
            val channelName = context.getString(R.string.meshtastic_low_battery_temporary_remote_notifications)
            val channel =
                NotificationChannel(channelId, channelName, NotificationManager.IMPORTANCE_HIGH).apply {
                    lightColor = notificationLightColor
                    lockscreenVisibility = Notification.VISIBILITY_PUBLIC
                    enableVibration(true)
                    setShowBadge(true)
                    setSound(
                        RingtoneManager.getDefaultUri(RingtoneManager.TYPE_NOTIFICATION),
                        AudioAttributes.Builder()
                            .setUsage(AudioAttributes.USAGE_NOTIFICATION)
                            .setContentType(AudioAttributes.CONTENT_TYPE_SONIFICATION)
                            .build(),
                    )
                }
            notificationManager.createNotificationChannel(channel)
        }
        return channelId
    }

    @RequiresApi(Build.VERSION_CODES.O)
    private fun createClientNotificationChannel(): String {
        val channelId = "client_notifications"
        if (notificationManager.getNotificationChannel(channelId) == null) {
            val channelName = context.getString(R.string.client_notification)
            val channel =
                NotificationChannel(channelId, channelName, NotificationManager.IMPORTANCE_HIGH).apply {
                    lightColor = notificationLightColor
                    lockscreenVisibility = Notification.VISIBILITY_PUBLIC
                    setShowBadge(true)
                }
            notificationManager.createNotificationChannel(channel)
        }
        return channelId
    }

    private val channelId: String by lazy {
        if (Build.VERSION.SDK_INT >= Build.VERSION_CODES.O) {
            createNotificationChannel()
        } else {
            // If earlier version channel ID is not used
            // https://developer.android.com/reference/android/support/v4/app/NotificationCompat.Builder.html#NotificationCompat.Builder(android.content.Context)
            ""
        }
    }

    private val messageChannelId: String by lazy {
        if (Build.VERSION.SDK_INT >= Build.VERSION_CODES.O) {
            createMessageNotificationChannel()
        } else {
            // If earlier version channel ID is not used
            // https://developer.android.com/reference/android/support/v4/app/NotificationCompat.Builder.html#NotificationCompat.Builder(android.content.Context)
            ""
        }
    }

    private val broadcastChannelId: String by lazy {
        if (Build.VERSION.SDK_INT >= Build.VERSION_CODES.O) {
            createBroadcastNotificationChannel()
        } else {
            ""
        }
    }

    private val alertChannelId: String by lazy {
        if (Build.VERSION.SDK_INT >= Build.VERSION_CODES.O) {
            createAlertNotificationChannel()
        } else {
            ""
        }
    }

    private val newNodeChannelId: String by lazy {
        if (Build.VERSION.SDK_INT >= Build.VERSION_CODES.O) {
            createNewNodeNotificationChannel()
        } else {
            ""
        }
    }

    private val lowBatteryChannelId: String by lazy {
        if (Build.VERSION.SDK_INT >= Build.VERSION_CODES.O) {
            createLowBatteryNotificationChannel()
        } else {
            ""
        }
    }

    // FIXME, Once we get a dedicated settings page in the app, this function should be removed and
    //     the feature should be implemented in the regular low battery notification stuff
    private val lowBatteryRemoteChannelId: String by lazy {
        if (Build.VERSION.SDK_INT >= Build.VERSION_CODES.O) {
            createLowBatteryRemoteNotificationChannel()
        } else {
            ""
        }
    }

    private val clientNotificationChannelId: String by lazy {
        if (Build.VERSION.SDK_INT >= Build.VERSION_CODES.O) {
            createClientNotificationChannel()
        } else {
            ""
        }
    }

    private fun LocalStats?.formatToString(): String = this?.allFields
        ?.mapNotNull { (k, v) ->
            when (k.name) {
                "num_online_nodes",
                "num_total_nodes",
                -> return@mapNotNull null
                "uptime_seconds" -> "Uptime: ${formatUptime(v as Int)}"
                "channel_utilization" -> "ChUtil: %.2f%%".format(v)
                "air_util_tx" -> "AirUtilTX: %.2f%%".format(v)
                else ->
                    "${
                        k.name.replace('_', ' ').split(" ")
                            .joinToString(" ") { it.replaceFirstChar { char -> char.uppercase() } }
                    }: $v"
            }
        }
        ?.joinToString("\n") ?: "No Local Stats"

    fun updateServiceStateNotification(
        summaryString: String? = null,
        localStats: LocalStats? = null,
        currentStatsUpdatedAtMillis: Long? = null,
    ) {
        notificationManager.notify(
            notifyId,
            createServiceStateNotification(
                name = summaryString.orEmpty(),
                message = localStats.formatToString(),
                nextUpdateAt = currentStatsUpdatedAtMillis?.plus(FIFTEEN_MINUTES_IN_MILLIS),
            ),
        )
    }

    fun cancelMessageNotification(contactKey: String) {
        notificationManager.cancel(contactKey.hashCode())
    }

    fun updateMessageNotification(contactKey: String, name: String, message: String, isBroadcast: Boolean) =
        notificationManager.notify(
            contactKey.hashCode(), // show unique notifications,
            createMessageNotification(contactKey, name, message, isBroadcast),
        )

    fun showAlertNotification(contactKey: String, name: String, alert: String) {
        notificationManager.notify(
            name.hashCode(), // show unique notifications,
            createAlertNotification(contactKey, name, alert),
        )
    }

    fun showNewNodeSeenNotification(node: NodeEntity) {
        notificationManager.notify(
            node.num, // show unique notifications
            createNewNodeSeenNotification(node.user.shortName, node.user.longName),
        )
    }

    fun showOrUpdateLowBatteryNotification(node: NodeEntity, isRemote: Boolean) {
        notificationManager.notify(
            node.num, // show unique notifications
            createLowBatteryNotification(node, isRemote),
        )
    }

    fun cancelLowBatteryNotification(node: NodeEntity) {
        notificationManager.cancel(node.num)
    }

    fun showClientNotification(notification: MeshProtos.ClientNotification) {
        notificationManager.notify(
            notification.toString().hashCode(), // show unique notifications
            createClientNotification(context.getString(R.string.client_notification), notification.message),
        )
    }

    fun clearClientNotification(notification: MeshProtos.ClientNotification) {
        notificationManager.cancel(notification.toString().hashCode())
    }

    private val openAppIntent: PendingIntent by lazy {
        PendingIntent.getActivity(
            context,
            0,
            Intent(context, MainActivity::class.java).apply { flags = Intent.FLAG_ACTIVITY_SINGLE_TOP },
            PendingIntent.FLAG_MUTABLE or PendingIntent.FLAG_UPDATE_CURRENT,
        )
    }

    private fun createMessageReplyIntent(contactKey: String): Intent =
        Intent(context, ReplyReceiver::class.java).apply {
            action = ReplyReceiver.REPLY_ACTION
            putExtra(ReplyReceiver.CONTACT_KEY, contactKey)
        }

    private fun createOpenMessageIntent(contactKey: String): PendingIntent {
        val intentFlags = Intent.FLAG_ACTIVITY_SINGLE_TOP
        val deepLink = "$DEEP_LINK_BASE_URI/messages/$contactKey"
        val deepLinkIntent =
            Intent(Intent.ACTION_VIEW, deepLink.toUri(), context, MainActivity::class.java).apply {
                flags = intentFlags
            }

        val deepLinkPendingIntent: PendingIntent =
            TaskStackBuilder.create(context).run {
                addNextIntentWithParentStack(deepLinkIntent)
                getPendingIntent(0, PendingIntent.FLAG_MUTABLE or PendingIntent.FLAG_UPDATE_CURRENT)
            }

        return deepLinkPendingIntent
    }

    private fun commonBuilder(channel: String, contentIntent: PendingIntent? = null): NotificationCompat.Builder {
        val builder =
            NotificationCompat.Builder(context, channel)
                .setDefaults(NotificationCompat.DEFAULT_ALL)
                .setVisibility(NotificationCompat.VISIBILITY_PUBLIC)
                .setContentIntent(contentIntent ?: openAppIntent)

        builder.setSmallIcon(
            // vector form icons don't work reliably on older androids
            if (Build.VERSION.SDK_INT < Build.VERSION_CODES.N) {
                R.drawable.app_icon_novect
            } else {
                R.drawable.app_icon
            },
        )
        return builder
    }

    lateinit var serviceNotificationBuilder: NotificationCompat.Builder

    fun createServiceStateNotification(
        name: String,
        message: String? = null,
        nextUpdateAt: Long? = null,
    ): Notification {
        if (!::serviceNotificationBuilder.isInitialized) {
            serviceNotificationBuilder = commonBuilder(channelId)
        }
        with(serviceNotificationBuilder) {
            priority = NotificationCompat.PRIORITY_MIN
            setCategory(Notification.CATEGORY_SERVICE)
            setOngoing(true)
            setContentTitle(name)
            message?.let {
                setContentText(it)
                setStyle(NotificationCompat.BigTextStyle().bigText(message))
            }
            nextUpdateAt?.let {
                if (Build.VERSION.SDK_INT >= Build.VERSION_CODES.N) {
                    setWhen(it)
                    setUsesChronometer(true)
                    setChronometerCountDown(true)
                }
            } ?: { setWhen(System.currentTimeMillis()) }
            setShowWhen(true)
        }
        return serviceNotificationBuilder.build()
    }

    private fun createMessageNotification(
        contactKey: String,
        name: String,
        message: String,
        isBroadcast: Boolean,
    ): Notification {
        val channelId = if (isBroadcast) broadcastChannelId else messageChannelId
        val messageNotificationBuilder: NotificationCompat.Builder =
            commonBuilder(channelId, createOpenMessageIntent(contactKey))

        val person = Person.Builder().setName(name).build()
        // Key for the string that's delivered in the action's intent.
        val replyLabel: String = context.getString(R.string.reply)
        val remoteInput: RemoteInput =
            RemoteInput.Builder(KEY_TEXT_REPLY).run {
                setLabel(replyLabel)
                build()
            }

        // Build a PendingIntent for the reply action to trigger.
        val replyPendingIntent: PendingIntent =
            PendingIntent.getBroadcast(
                context,
                contactKey.hashCode(),
                createMessageReplyIntent(contactKey),
                PendingIntent.FLAG_MUTABLE or PendingIntent.FLAG_UPDATE_CURRENT,
            )
        // Create the reply action and add the remote input.
        val action: NotificationCompat.Action =
            NotificationCompat.Action.Builder(android.R.drawable.ic_menu_send, replyLabel, replyPendingIntent)
                .addRemoteInput(remoteInput)
                .build()

        with(messageNotificationBuilder) {
            priority = NotificationCompat.PRIORITY_DEFAULT
            setCategory(Notification.CATEGORY_MESSAGE)
            setAutoCancel(true)
            setStyle(NotificationCompat.MessagingStyle(person).addMessage(message, System.currentTimeMillis(), person))
            addAction(action)
            setWhen(System.currentTimeMillis())
            setShowWhen(true)
        }
        return messageNotificationBuilder.build()
    }

    lateinit var alertNotificationBuilder: NotificationCompat.Builder

    private fun createAlertNotification(contactKey: String, name: String, alert: String): Notification {
        if (!::alertNotificationBuilder.isInitialized) {
            alertNotificationBuilder = commonBuilder(alertChannelId, createOpenMessageIntent(contactKey))
        }
        val person = Person.Builder().setName(name).build()
        with(alertNotificationBuilder) {
            priority = NotificationCompat.PRIORITY_HIGH
            setCategory(Notification.CATEGORY_ALARM)
            setAutoCancel(true)
            setStyle(NotificationCompat.MessagingStyle(person).addMessage(alert, System.currentTimeMillis(), person))
        }
        return alertNotificationBuilder.build()
    }

    lateinit var newNodeSeenNotificationBuilder: NotificationCompat.Builder

    private fun createNewNodeSeenNotification(name: String, message: String? = null): Notification {
        if (!::newNodeSeenNotificationBuilder.isInitialized) {
            newNodeSeenNotificationBuilder = commonBuilder(newNodeChannelId)
        }
        with(newNodeSeenNotificationBuilder) {
            priority = NotificationCompat.PRIORITY_DEFAULT
            setCategory(Notification.CATEGORY_STATUS)
            setAutoCancel(true)
            setContentTitle(context.getString(R.string.new_node_seen).format(name))
            message?.let {
                setContentText(it)
                setStyle(NotificationCompat.BigTextStyle().bigText(message))
            }
            setWhen(System.currentTimeMillis())
            setShowWhen(true)
        }
        return newNodeSeenNotificationBuilder.build()
    }

    lateinit var lowBatteryRemoteNotificationBuilder: NotificationCompat.Builder
    lateinit var lowBatteryNotificationBuilder: NotificationCompat.Builder

    private fun createLowBatteryNotification(node: NodeEntity, isRemote: Boolean): Notification {
        val tempNotificationBuilder: NotificationCompat.Builder =
            if (isRemote) {
                if (!::lowBatteryRemoteNotificationBuilder.isInitialized) {
                    lowBatteryRemoteNotificationBuilder = commonBuilder(lowBatteryChannelId)
                }
                lowBatteryRemoteNotificationBuilder
            } else {
                if (!::lowBatteryNotificationBuilder.isInitialized) {
                    lowBatteryNotificationBuilder = commonBuilder(lowBatteryRemoteChannelId)
                }
                lowBatteryNotificationBuilder
            }
        with(tempNotificationBuilder) {
            priority = NotificationCompat.PRIORITY_DEFAULT
            setCategory(Notification.CATEGORY_STATUS)
            setOngoing(true)
            setShowWhen(true)
            setOnlyAlertOnce(true)
            setWhen(System.currentTimeMillis())
            setProgress(MAX_BATTERY_LEVEL, node.deviceMetrics.batteryLevel, false)
            setContentTitle(context.getString(R.string.low_battery_title).format(node.shortName))
            val message =
                context.getString(R.string.low_battery_message).format(node.longName, node.deviceMetrics.batteryLevel)
            message.let {
                setContentText(it)
                setStyle(NotificationCompat.BigTextStyle().bigText(it))
            }
        }
        if (isRemote) {
            lowBatteryRemoteNotificationBuilder = tempNotificationBuilder
            return lowBatteryRemoteNotificationBuilder.build()
        } else {
            lowBatteryNotificationBuilder = tempNotificationBuilder
            return lowBatteryNotificationBuilder.build()
        }
    }

    lateinit var clientNotificationBuilder: NotificationCompat.Builder

    private fun createClientNotification(name: String, message: String? = null): Notification {
        if (!::clientNotificationBuilder.isInitialized) {
            clientNotificationBuilder = commonBuilder(clientNotificationChannelId)
        }
        with(clientNotificationBuilder) {
            priority = NotificationCompat.PRIORITY_DEFAULT
            setCategory(Notification.CATEGORY_ERROR)
            setAutoCancel(true)
            setContentTitle(name)
            message?.let {
                setContentText(it)
                setStyle(NotificationCompat.BigTextStyle().bigText(message))
            }
        }
        return clientNotificationBuilder.build()
    }
}<|MERGE_RESOLUTION|>--- conflicted
+++ resolved
@@ -53,13 +53,9 @@
         const val MAX_BATTERY_LEVEL = 100
     }
 
-<<<<<<< HEAD
-    private val notificationManager: NotificationManager =
+    private val notificationManager: NotificationManager
+        =
         context.getSystemService(Context.NOTIFICATION_SERVICE) as NotificationManager
-=======
-    private val notificationManager: NotificationManager
-        get() = context.notificationManager
->>>>>>> ceabafb5
 
     // We have two notification channels: one for general service status and another one for messages
     val notifyId = 101
