--- conflicted
+++ resolved
@@ -14,7 +14,6 @@
 import com.geeksville.mesh.android.Logging
 import com.geeksville.mesh.concurrent.handledLaunch
 import com.geeksville.mesh.*
-import com.geeksville.mesh.ConfigProtos.Config.DeviceConfig
 import com.geeksville.mesh.LocalOnlyProtos.LocalConfig
 import com.geeksville.mesh.LocalOnlyProtos.LocalModuleConfig
 import com.geeksville.mesh.MeshProtos.MeshPacket
@@ -371,15 +370,6 @@
         if (n == DataPacket.NODENUM_BROADCAST) DataPacket.ID_BROADCAST
         else nodeDBbyNodeNum[n]?.user?.id ?: DataPacket.nodeNumToDefaultId(n)
 
-<<<<<<< HEAD
-    private fun defaultUser(num: Int) = MeshUser(
-        id = DataPacket.nodeNumToDefaultId(num),
-        longName = getString(R.string.unknown_username),
-        shortName = getString(R.string.unknown_node_short_name),
-        hwModel = MeshProtos.HardwareModel.UNSET,
-        role = -1,
-    )
-=======
     private fun defaultUser(num: Int) = user {
         val userId = DataPacket.nodeNumToDefaultId(num)
         id = userId
@@ -387,7 +377,6 @@
         shortName = userId.takeLast(n = 4)
         hwModel = MeshProtos.HardwareModel.UNSET
     }
->>>>>>> 396195a1
 
     // given a nodeNum, return a db entry - creating if necessary
     private fun getOrCreateNodeInfo(n: Int) = nodeDBbyNodeNum[n] ?: NodeEntity(n, defaultUser(n))
@@ -1240,7 +1229,7 @@
 
     private fun onRadioConnectionState(state: RadioServiceConnectionState) {
         // sleep now disabled by default on ESP32, permanent is true unless light sleep enabled
-        val isRouter = localConfig.device.role == DeviceConfig.Role.ROUTER
+        val isRouter = localConfig.device.role == ConfigProtos.Config.DeviceConfig.Role.ROUTER
         val lsEnabled = localConfig.power.isPowerSaving || isRouter
         val connected = state.isConnected
         val permanent = state.isPermanent || !lsEnabled
