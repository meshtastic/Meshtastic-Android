--- conflicted
+++ resolved
@@ -179,14 +179,11 @@
     @Inject lateinit var analytics: PlatformAnalytics
 
     private val tracerouteStartTimes = ConcurrentHashMap<Int, Long>()
-<<<<<<< HEAD
     private val neighborInfoStartTimes = ConcurrentHashMap<Int, Long>()
 
     @Volatile private var lastNeighborInfo: MeshProtos.NeighborInfo? = null
-=======
     private val logUuidByPacketId = ConcurrentHashMap<Int, String>()
     private val logInsertJobByPacketId = ConcurrentHashMap<Int, Job>()
->>>>>>> 3e3dfe08
 
     companion object {
 
