--- conflicted
+++ resolved
@@ -697,19 +697,6 @@
 
                 when (data.portnumValue) {
                     Portnums.PortNum.TEXT_MESSAGE_APP_VALUE -> {
-<<<<<<< HEAD
-                        if (data.emoji != 0) {
-                            rememberTapBack(data)
-                            return
-                        }
-                        if (fromUs) return
-
-                        // TODO temporary solution to Range Test spam, may be removed in the future
-                        val isRangeTest = rangeTestRegex.matches(data.payload.toStringUtf8())
-                        if (!moduleConfig.rangeTest.enabled && isRangeTest) return
-
-=======
->>>>>>> b3f4929c
                         debug("Received CLEAR_TEXT from $fromId")
                         rememberDataPacket(dataPacket)
                     }
