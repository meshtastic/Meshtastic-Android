--- conflicted
+++ resolved
@@ -193,12 +193,6 @@
     data class TabInfo(@StringRes val textResId: Int, val icon: Int, val content: Fragment)
 
     private val tabInfos = arrayOf(
-        // TODO - Remember to return the original order
-        TabInfo(
-            "Settings",
-            R.drawable.ic_twotone_settings_applications_24,
-            SettingsFragment()
-        ),
         TabInfo(
             R.string.main_tab_messages,
             R.drawable.ic_twotone_message_24,
@@ -219,14 +213,11 @@
             R.drawable.ic_twotone_contactless_24,
             ChannelFragment()
         ),
-<<<<<<< HEAD
-=======
         TabInfo(
             R.string.main_tab_settings,
             R.drawable.ic_twotone_settings_applications_24,
             SettingsFragment()
         )
->>>>>>> 559b4735
     )
 
     private val tabsAdapter = object : FragmentStateAdapter(supportFragmentManager, lifecycle) {
