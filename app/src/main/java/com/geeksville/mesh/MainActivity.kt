/*
 * Copyright (c) 2025 Meshtastic LLC
 *
 * This program is free software: you can redistribute it and/or modify
 * it under the terms of the GNU General Public License as published by
 * the Free Software Foundation, either version 3 of the License, or
 * (at your option) any later version.
 *
 * This program is distributed in the hope that it will be useful,
 * but WITHOUT ANY WARRANTY; without even the implied warranty of
 * MERCHANTABILITY or FITNESS FOR A PARTICULAR PURPOSE.  See the
 * GNU General Public License for more details.
 *
 * You should have received a copy of the GNU General Public License
 * along with this program.  If not, see <https://www.gnu.org/licenses/>.
 */

package com.geeksville.mesh

import android.app.Activity
import android.bluetooth.BluetoothAdapter
import android.content.Context
import android.content.Intent
import android.content.pm.PackageInfo
import android.content.pm.PackageManager
import android.hardware.usb.UsbManager
import android.net.Uri
import android.os.Build
import android.os.Bundle
import android.os.RemoteException
import android.provider.Settings
import android.text.Html
import android.text.method.LinkMovementMethod
import android.view.MotionEvent
import android.widget.TextView
import android.widget.Toast
import androidx.activity.compose.setContent
import androidx.activity.result.contract.ActivityResultContracts
import androidx.activity.viewModels
import androidx.annotation.StringRes
import androidx.appcompat.app.AppCompatActivity
import androidx.appcompat.app.AppCompatDelegate
<<<<<<< HEAD
import androidx.core.splashscreen.SplashScreen.Companion.installSplashScreen
=======
import androidx.appcompat.widget.Toolbar
import androidx.compose.runtime.getValue
import androidx.core.content.ContextCompat
import androidx.core.content.edit
import androidx.core.splashscreen.SplashScreen.Companion.installSplashScreen
import androidx.core.view.setPadding
import androidx.fragment.app.Fragment
import androidx.fragment.app.FragmentManager
import androidx.fragment.app.FragmentTransaction
import androidx.lifecycle.asLiveData
import androidx.lifecycle.compose.collectAsStateWithLifecycle
import androidx.viewpager2.adapter.FragmentStateAdapter
>>>>>>> 6bb282f9
import com.geeksville.mesh.android.BindFailedException
import com.geeksville.mesh.android.GeeksvilleApplication
import com.geeksville.mesh.android.Logging
import com.geeksville.mesh.android.ServiceClient
import com.geeksville.mesh.android.dpToPx
import com.geeksville.mesh.android.getBluetoothPermissions
import com.geeksville.mesh.android.getNotificationPermissions
import com.geeksville.mesh.android.hasBluetoothPermission
import com.geeksville.mesh.android.hasNotificationPermission
import com.geeksville.mesh.android.permissionMissing
import com.geeksville.mesh.android.rationaleDialog
import com.geeksville.mesh.android.shouldShowRequestPermissionRationale
import com.geeksville.mesh.concurrent.handledLaunch
import com.geeksville.mesh.model.BluetoothViewModel
import com.geeksville.mesh.model.DeviceVersion
import com.geeksville.mesh.model.UIViewModel
import com.geeksville.mesh.navigation.navigateToNavGraph
import com.geeksville.mesh.service.MeshService
import com.geeksville.mesh.service.MeshServiceNotifications
import com.geeksville.mesh.service.ServiceRepository
import com.geeksville.mesh.service.startService
<<<<<<< HEAD
import com.geeksville.mesh.ui.MainMenuAction
import com.geeksville.mesh.ui.MainScreen
=======
import com.geeksville.mesh.ui.ChannelFragment
import com.geeksville.mesh.ui.ContactsFragment
import com.geeksville.mesh.ui.DebugFragment
import com.geeksville.mesh.ui.QuickChatSettingsFragment
import com.geeksville.mesh.ui.SettingsFragment
import com.geeksville.mesh.ui.UsersFragment
import com.geeksville.mesh.ui.components.ScannedQrCodeDialog
import com.geeksville.mesh.ui.map.MapFragment
import com.geeksville.mesh.ui.message.navigateToMessages
import com.geeksville.mesh.ui.navigateToShareMessage
>>>>>>> 6bb282f9
import com.geeksville.mesh.ui.theme.AppTheme
import com.geeksville.mesh.util.Exceptions
import com.geeksville.mesh.util.LanguageUtils
import com.geeksville.mesh.util.getPackageInfoCompat
import com.google.android.material.dialog.MaterialAlertDialogBuilder
import dagger.hilt.android.AndroidEntryPoint
import kotlinx.coroutines.CoroutineScope
import kotlinx.coroutines.Dispatchers
import kotlinx.coroutines.Job
import kotlinx.coroutines.cancel
import javax.inject.Inject

@AndroidEntryPoint
class MainActivity : AppCompatActivity(), Logging {

    // Used to schedule a coroutine in the GUI thread
    private val mainScope = CoroutineScope(Dispatchers.Main + Job())

    private val bluetoothViewModel: BluetoothViewModel by viewModels()
    private val model: UIViewModel by viewModels()

    @Inject
    internal lateinit var serviceRepository: ServiceRepository

    private val bluetoothPermissionsLauncher =
        registerForActivityResult(ActivityResultContracts.RequestMultiplePermissions()) { result ->
            if (result.entries.all { it.value }) {
                info("Bluetooth permissions granted")
            } else {
                warn("Bluetooth permissions denied")
                model.showSnackbar(permissionMissing)
            }
            requestedEnable = false
            bluetoothViewModel.permissionsUpdated()
        }

    private val notificationPermissionsLauncher =
        registerForActivityResult(ActivityResultContracts.RequestMultiplePermissions()) { result ->
            if (result.entries.all { it.value }) {
                info("Notification permissions granted")
                checkAlertDnD()
            } else {
                warn("Notification permissions denied")
                model.showSnackbar(getString(R.string.notification_denied))
            }
        }

<<<<<<< HEAD
=======
    data class TabInfo(@StringRes val textResId: Int, val icon: Int, val content: Fragment)

    private val tabInfos = arrayOf(
        TabInfo(
            R.string.main_tab_messages,
            R.drawable.ic_twotone_message_24,
            ContactsFragment()
        ),
        TabInfo(
            R.string.main_tab_users,
            R.drawable.ic_twotone_people_24,
            UsersFragment()
        ),
        TabInfo(
            R.string.main_tab_map,
            R.drawable.ic_twotone_map_24,
            MapFragment()
        ),
        TabInfo(
            R.string.main_tab_channel,
            R.drawable.ic_twotone_contactless_24,
            ChannelFragment()
        ),
        TabInfo(
            R.string.main_tab_settings,
            R.drawable.ic_twotone_settings_applications_24,
            SettingsFragment()
        )
    )

    private val tabsAdapter = object : FragmentStateAdapter(supportFragmentManager, lifecycle) {
        override fun getItemCount(): Int = tabInfos.size
        override fun createFragment(position: Int): Fragment = tabInfos[position].content
    }

>>>>>>> 6bb282f9
    override fun onCreate(savedInstanceState: Bundle?) {
        installSplashScreen()
        super.onCreate(savedInstanceState)

        if (savedInstanceState == null) {
            val prefs = UIViewModel.getPreferences(this)
            // First run: migrate in-app language prefs to appcompat
            val lang = prefs.getString("lang", LanguageUtils.SYSTEM_DEFAULT)
            if (lang != LanguageUtils.SYSTEM_MANAGED) LanguageUtils.migrateLanguagePrefs(prefs)
            info("in-app language is ${LanguageUtils.getLocale()}")
            // Set theme
            AppCompatDelegate.setDefaultNightMode(
                prefs.getInt("theme", AppCompatDelegate.MODE_NIGHT_FOLLOW_SYSTEM)
            )
            // First run: show AppIntroduction
            if (!prefs.getBoolean("app_intro_completed", false)) {
                startActivity(Intent(this, AppIntroduction::class.java))
            }
            // Ask user to rate in play store
            (application as GeeksvilleApplication).askToRate(this)
        }

<<<<<<< HEAD
        setContent {
=======
        binding = ActivityMainBinding.inflate(layoutInflater)
        setContentView(binding.root)

        initToolbar()

        binding.pager.adapter = tabsAdapter
        binding.pager.isUserInputEnabled =
            false // Gestures for screen switching doesn't work so good with the map view
        // pager.offscreenPageLimit = 0 // Don't keep any offscreen pages around, because we want to make sure our bluetooth scanning stops
        TabLayoutMediator(binding.tabLayout, binding.pager, false, false) { tab, position ->
            tab.icon = ContextCompat.getDrawable(this, tabInfos[position].icon)
            tab.contentDescription = ContextCompat.getString(this, tabInfos[position].textResId)
        }.attach()

        binding.tabLayout.addOnTabSelectedListener(object : TabLayout.OnTabSelectedListener {
            override fun onTabSelected(tab: TabLayout.Tab?) {
                val mainTab = tab?.position ?: 0
                model.setCurrentTab(mainTab)
            }
            override fun onTabUnselected(tab: TabLayout.Tab?) { }
            override fun onTabReselected(tab: TabLayout.Tab?) { }
        })

        binding.composeView.setContent {
            val connState by model.connectionState.collectAsStateWithLifecycle()
            val channels by model.channels.collectAsStateWithLifecycle()
            val requestChannelSet by model.requestChannelSet.collectAsStateWithLifecycle()

>>>>>>> 6bb282f9
            AppTheme {
                MainScreen(model, ::onMainMenuAction)
            }
        }

        // Handle any intent
        handleIntent(intent)
    }

    override fun onNewIntent(intent: Intent) {
        super.onNewIntent(intent)
        handleIntent(intent)
    }

    // Handle any intents that were passed into us
    private fun handleIntent(intent: Intent) {
        val appLinkAction = intent.action
        val appLinkData: Uri? = intent.data

        when (appLinkAction) {
            Intent.ACTION_VIEW -> {
                debug("Asked to open a channel URL - ask user if they want to switch to that channel.  If so send the config to the radio")
                appLinkData?.let(model::requestChannelUrl)

                // We now wait for the device to connect, once connected, we ask the user if they want to switch to the new channel
            }

            MeshServiceNotifications.OPEN_MESSAGE_ACTION -> {
                val contactKey =
                    intent.getStringExtra(MeshServiceNotifications.OPEN_MESSAGE_EXTRA_CONTACT_KEY)
                if (contactKey != null) {
                    // showMessages(contactKey)
                }
            }

            UsbManager.ACTION_USB_DEVICE_ATTACHED -> {
                showSettingsPage()
            }

            Intent.ACTION_MAIN -> {
            }

            Intent.ACTION_SEND -> {
                val text = intent.getStringExtra(Intent.EXTRA_TEXT)
                if (text != null) {
                    // shareMessages(text)
                }
            }

            else -> {
                warn("Unexpected action $appLinkAction")
            }
        }
    }

    private var requestedEnable = false
    private val bleRequestEnable = registerForActivityResult(
        ActivityResultContracts.StartActivityForResult()
    ) {
        requestedEnable = false
    }

    private val createDocumentLauncher = registerForActivityResult(
        ActivityResultContracts.StartActivityForResult()
    ) {
        if (it.resultCode == Activity.RESULT_OK) {
            it.data?.data?.let { file_uri -> model.saveMessagesCSV(file_uri) }
        }
    }

    override fun onDestroy() {
        mainScope.cancel("Activity going away")
        super.onDestroy()
    }

    /** Show an alert that may contain HTML */
    private fun showAlert(titleText: Int, messageText: Int) {

        // make links clickable per https://stackoverflow.com/a/62642807
        // val messageStr = getText(messageText)

        val builder = MaterialAlertDialogBuilder(this)
            .setCancelable(false)
            .setTitle(titleText)
            .setMessage(messageText)
            .setPositiveButton(R.string.okay) { _, _ ->
                info("User acknowledged")
            }

        val dialog = builder.show()

        // Make the textview clickable. Must be called after show()
        val view = (dialog.findViewById(android.R.id.message) as TextView?)!!
        // Linkify.addLinks(view, Linkify.ALL) // not needed with this method
        view.movementMethod = LinkMovementMethod.getInstance()

        showSettingsPage() // Default to the settings page in this case
    }

    // Called when we gain/lose a connection to our mesh radio
    private fun onMeshConnectionChanged(newConnection: MeshService.ConnectionState) {
        if (newConnection == MeshService.ConnectionState.CONNECTED) {
            serviceRepository.meshService?.let { service ->
                try {
                    val info: MyNodeInfo? = service.myNodeInfo // this can be null

                    if (info != null) {
                        val isOld = info.minAppVersion > BuildConfig.VERSION_CODE
                        if (isOld) {
                            showAlert(R.string.app_too_old, R.string.must_update)
                        } else {
                            // If we are already doing an update don't put up a dialog or try to get device info
                            val isUpdating = service.updateStatus >= 0
                            if (!isUpdating) {
                                val curVer = DeviceVersion(info.firmwareVersion ?: "0.0.0")

                                if (curVer < MeshService.minDeviceVersion) {
                                    showAlert(R.string.firmware_too_old, R.string.firmware_old)
                                }
                            }
                        }
                    }
                } catch (ex: RemoteException) {
                    warn("Abandoning connect $ex, because we probably just lost device connection")
                }
                // if provideLocation enabled: Start providing location (from phone GPS) to mesh
                if (model.provideLocation.value == true) {
                    service.startProvideLocation()
                }
            }
            checkNotificationPermissions()
        }
    }

    private fun checkNotificationPermissions() {
        if (!hasNotificationPermission()) {
            val notificationPermissions = getNotificationPermissions()
            rationaleDialog(
                shouldShowRequestPermissionRationale(notificationPermissions),
                R.string.notification_required,
                getString(R.string.why_notification_required),
            ) {
                notificationPermissionsLauncher.launch(notificationPermissions)
            }
        }
    }

    @Suppress("MagicNumber")
    private fun checkAlertDnD() {
        if (
            Build.VERSION.SDK_INT >= Build.VERSION_CODES.O
        ) {
            val prefs = UIViewModel.getPreferences(this)
            val rationaleShown = prefs.getBoolean("dnd_rationale_shown", false)
            if (!rationaleShown && hasNotificationPermission()) {
                fun showAlertAppNotificationSettings() {
                    val intent = Intent(Settings.ACTION_CHANNEL_NOTIFICATION_SETTINGS)
                    intent.putExtra(Settings.EXTRA_APP_PACKAGE, packageName)
                    intent.putExtra(Settings.EXTRA_CHANNEL_ID, "my_alerts")
                    startActivity(intent)
                }
                val message = Html.fromHtml(
                    getString(R.string.alerts_dnd_request_text),
                    Html.FROM_HTML_MODE_COMPACT
                )
                val messageTextView = TextView(this).also {
                    it.text = message
                    it.movementMethod = LinkMovementMethod.getInstance()
                    it.setPadding(dpToPx(16f))
                }
                MaterialAlertDialogBuilder(this)
                    .setTitle(R.string.alerts_dnd_request_title)
                    .setView(messageTextView)
                    .setNeutralButton(R.string.cancel) { dialog, _ ->
                        prefs.edit { putBoolean("dnd_rationale_shown", true) }
                        dialog.dismiss()
                    }
                    .setPositiveButton(R.string.channel_settings) { dialog, _ ->
                        showAlertAppNotificationSettings()
                        prefs.edit { putBoolean("dnd_rationale_shown", true) }
                        dialog.dismiss()
                    }
                    .setCancelable(false).show()
            }
        }
    }

    override fun dispatchTouchEvent(ev: MotionEvent?): Boolean {
        return try {
            super.dispatchTouchEvent(ev)
        } catch (ex: Throwable) {
            Exceptions.report(
                ex,
                "dispatchTouchEvent"
            ) // hide this Compose error from the user but report to the mothership
            false
        }
    }

    private var connectionJob: Job? = null

    private val mesh = object : ServiceClient<IMeshService>(IMeshService.Stub::asInterface) {
        override fun onConnected(service: IMeshService) {
            connectionJob = mainScope.handledLaunch {
                serviceRepository.setMeshService(service)

                try {
                    val connectionState =
                        MeshService.ConnectionState.valueOf(service.connectionState())

                    // We won't receive a notify for the initial state of connection, so we force an update here
                    onMeshConnectionChanged(connectionState)
                } catch (ex: RemoteException) {
                    errormsg("Device error during init ${ex.message}")
                } finally {
                    connectionJob = null
                }

                debug("connected to mesh service, connectionState=${model.connectionState.value}")
            }
        }

        override fun onDisconnected() {
            serviceRepository.setMeshService(null)
        }
    }

    private fun bindMeshService() {
        debug("Binding to mesh service!")
        // we bind using the well known name, to make sure 3rd party apps could also
        if (serviceRepository.meshService != null) {
            /* This problem can occur if we unbind, but there is already an onConnected job waiting to run.  That job runs and then makes meshService != null again
            I think I've fixed this by cancelling connectionJob.  We'll see!
             */
            Exceptions.reportError("meshService was supposed to be null, ignoring (but reporting a bug)")
        }

        try {
            MeshService.startService(this) // Start the service so it stays running even after we unbind
        } catch (ex: Exception) {
            // Old samsung phones have a race condition andthis might rarely fail.  Which is probably find because the bind will be sufficient most of the time
            errormsg("Failed to start service from activity - but ignoring because bind will work ${ex.message}")
        }

        // ALSO bind so we can use the api
        mesh.connect(
            this,
            MeshService.createIntent(),
            Context.BIND_AUTO_CREATE + Context.BIND_ABOVE_CLIENT
        )
    }

    private fun unbindMeshService() {
        // If we have received the service, and hence registered with
        // it, then now is the time to unregister.
        // if we never connected, do nothing
        debug("Unbinding from mesh service!")
        connectionJob?.let { job ->
            connectionJob = null
            warn("We had a pending onConnection job, so we are cancelling it")
            job.cancel("unbinding")
        }
        mesh.close()
        serviceRepository.setMeshService(null)
    }

    override fun onStop() {
        unbindMeshService()
        super.onStop()
    }

    override fun onStart() {
        super.onStart()

        bluetoothViewModel.enabled.observe(this) { enabled ->
            if (!enabled && !requestedEnable && model.selectedBluetooth) {
                requestedEnable = true
                if (hasBluetoothPermission()) {
                    val enableBtIntent = Intent(BluetoothAdapter.ACTION_REQUEST_ENABLE)
                    bleRequestEnable.launch(enableBtIntent)
                } else {
                    val bluetoothPermissions = getBluetoothPermissions()
                    rationaleDialog(shouldShowRequestPermissionRationale(bluetoothPermissions)) {
                        bluetoothPermissionsLauncher.launch(bluetoothPermissions)
                    }
                }
            }
        }

        model.tracerouteResponse.observe(this) { response ->
            MaterialAlertDialogBuilder(this)
                .setCancelable(false)
                .setTitle(R.string.traceroute)
                .setMessage(response ?: return@observe)
                .setPositiveButton(R.string.okay) { _, _ -> }
                .show()

            model.clearTracerouteResponse()
        }

        try {
            bindMeshService()
        } catch (ex: BindFailedException) {
            // App is probably shutting down, ignore
            errormsg("Bind of MeshService failed")
        }

        val bonded = model.bondedAddress != null
        if (!bonded) showSettingsPage()
    }

    private fun showSettingsPage() {
        // binding.pager.currentItem = 5
    }

    private fun onMainMenuAction(action: MainMenuAction) {
        when (action) {
            MainMenuAction.ABOUT -> {
                getVersionInfo()
            }
            MainMenuAction.EXPORT_MESSAGES -> {
                val intent = Intent(Intent.ACTION_CREATE_DOCUMENT).apply {
                    addCategory(Intent.CATEGORY_OPENABLE)
                    type = "application/csv"
                    putExtra(Intent.EXTRA_TITLE, "rangetest.csv")
                }
                createDocumentLauncher.launch(intent)
            }
            MainMenuAction.THEME -> {
                chooseThemeDialog()
            }
            MainMenuAction.LANGUAGE -> {
                chooseLangDialog()
            }
            MainMenuAction.SHOW_INTRO -> {
                startActivity(Intent(this, AppIntroduction::class.java))
            }
            else -> {}
        }
    }

    private fun getVersionInfo() {
        try {
            val packageInfo: PackageInfo = packageManager.getPackageInfoCompat(packageName, 0)
            val versionName = packageInfo.versionName
            Toast.makeText(this, versionName, Toast.LENGTH_LONG).show()
        } catch (e: PackageManager.NameNotFoundException) {
            errormsg("Can not find the version: ${e.message}")
        }
    }

    // Theme functions

    private fun chooseThemeDialog() {

        // Prepare dialog and its items
        val builder = MaterialAlertDialogBuilder(this)
        builder.setTitle(getString(R.string.choose_theme))

        val styles = mapOf(
            getString(R.string.theme_light) to AppCompatDelegate.MODE_NIGHT_NO,
            getString(R.string.theme_dark) to AppCompatDelegate.MODE_NIGHT_YES,
            getString(R.string.theme_system) to AppCompatDelegate.MODE_NIGHT_FOLLOW_SYSTEM
        )

        // Load preferences and its value
        val prefs = UIViewModel.getPreferences(this)
        val theme = prefs.getInt("theme", AppCompatDelegate.MODE_NIGHT_FOLLOW_SYSTEM)
        debug("Theme from prefs: $theme")

        builder.setSingleChoiceItems(
            styles.keys.toTypedArray(),
            styles.values.indexOf(theme)
        ) { dialog, position ->
            val selectedTheme = styles.values.elementAt(position)
            debug("Set theme pref to $selectedTheme")
            prefs.edit().putInt("theme", selectedTheme).apply()
            AppCompatDelegate.setDefaultNightMode(selectedTheme)
            dialog.dismiss()
        }

        val dialog = builder.create()
        dialog.show()
    }

    private fun chooseLangDialog() {
        // Prepare dialog and its items
        val builder = MaterialAlertDialogBuilder(this)
        builder.setTitle(getString(R.string.preferences_language))

        val languageTags = LanguageUtils.getLanguageTags(this)

        // Load preferences and its value
        val lang = LanguageUtils.getLocale()
        debug("Lang from prefs: $lang")

        builder.setSingleChoiceItems(
            languageTags.keys.toTypedArray(),
            languageTags.values.indexOf(lang)
        ) { dialog, position ->
            val selectedLang = languageTags.values.elementAt(position)
            debug("Set lang pref to $selectedLang")
            LanguageUtils.setLocale(selectedLang)
            dialog.dismiss()
        }
        val dialog = builder.create()
        dialog.show()
    }
}<|MERGE_RESOLUTION|>--- conflicted
+++ resolved
@@ -40,22 +40,7 @@
 import androidx.annotation.StringRes
 import androidx.appcompat.app.AppCompatActivity
 import androidx.appcompat.app.AppCompatDelegate
-<<<<<<< HEAD
 import androidx.core.splashscreen.SplashScreen.Companion.installSplashScreen
-=======
-import androidx.appcompat.widget.Toolbar
-import androidx.compose.runtime.getValue
-import androidx.core.content.ContextCompat
-import androidx.core.content.edit
-import androidx.core.splashscreen.SplashScreen.Companion.installSplashScreen
-import androidx.core.view.setPadding
-import androidx.fragment.app.Fragment
-import androidx.fragment.app.FragmentManager
-import androidx.fragment.app.FragmentTransaction
-import androidx.lifecycle.asLiveData
-import androidx.lifecycle.compose.collectAsStateWithLifecycle
-import androidx.viewpager2.adapter.FragmentStateAdapter
->>>>>>> 6bb282f9
 import com.geeksville.mesh.android.BindFailedException
 import com.geeksville.mesh.android.GeeksvilleApplication
 import com.geeksville.mesh.android.Logging
@@ -77,21 +62,8 @@
 import com.geeksville.mesh.service.MeshServiceNotifications
 import com.geeksville.mesh.service.ServiceRepository
 import com.geeksville.mesh.service.startService
-<<<<<<< HEAD
 import com.geeksville.mesh.ui.MainMenuAction
 import com.geeksville.mesh.ui.MainScreen
-=======
-import com.geeksville.mesh.ui.ChannelFragment
-import com.geeksville.mesh.ui.ContactsFragment
-import com.geeksville.mesh.ui.DebugFragment
-import com.geeksville.mesh.ui.QuickChatSettingsFragment
-import com.geeksville.mesh.ui.SettingsFragment
-import com.geeksville.mesh.ui.UsersFragment
-import com.geeksville.mesh.ui.components.ScannedQrCodeDialog
-import com.geeksville.mesh.ui.map.MapFragment
-import com.geeksville.mesh.ui.message.navigateToMessages
-import com.geeksville.mesh.ui.navigateToShareMessage
->>>>>>> 6bb282f9
 import com.geeksville.mesh.ui.theme.AppTheme
 import com.geeksville.mesh.util.Exceptions
 import com.geeksville.mesh.util.LanguageUtils
@@ -139,44 +111,6 @@
             }
         }
 
-<<<<<<< HEAD
-=======
-    data class TabInfo(@StringRes val textResId: Int, val icon: Int, val content: Fragment)
-
-    private val tabInfos = arrayOf(
-        TabInfo(
-            R.string.main_tab_messages,
-            R.drawable.ic_twotone_message_24,
-            ContactsFragment()
-        ),
-        TabInfo(
-            R.string.main_tab_users,
-            R.drawable.ic_twotone_people_24,
-            UsersFragment()
-        ),
-        TabInfo(
-            R.string.main_tab_map,
-            R.drawable.ic_twotone_map_24,
-            MapFragment()
-        ),
-        TabInfo(
-            R.string.main_tab_channel,
-            R.drawable.ic_twotone_contactless_24,
-            ChannelFragment()
-        ),
-        TabInfo(
-            R.string.main_tab_settings,
-            R.drawable.ic_twotone_settings_applications_24,
-            SettingsFragment()
-        )
-    )
-
-    private val tabsAdapter = object : FragmentStateAdapter(supportFragmentManager, lifecycle) {
-        override fun getItemCount(): Int = tabInfos.size
-        override fun createFragment(position: Int): Fragment = tabInfos[position].content
-    }
-
->>>>>>> 6bb282f9
     override fun onCreate(savedInstanceState: Bundle?) {
         installSplashScreen()
         super.onCreate(savedInstanceState)
@@ -199,38 +133,7 @@
             (application as GeeksvilleApplication).askToRate(this)
         }
 
-<<<<<<< HEAD
         setContent {
-=======
-        binding = ActivityMainBinding.inflate(layoutInflater)
-        setContentView(binding.root)
-
-        initToolbar()
-
-        binding.pager.adapter = tabsAdapter
-        binding.pager.isUserInputEnabled =
-            false // Gestures for screen switching doesn't work so good with the map view
-        // pager.offscreenPageLimit = 0 // Don't keep any offscreen pages around, because we want to make sure our bluetooth scanning stops
-        TabLayoutMediator(binding.tabLayout, binding.pager, false, false) { tab, position ->
-            tab.icon = ContextCompat.getDrawable(this, tabInfos[position].icon)
-            tab.contentDescription = ContextCompat.getString(this, tabInfos[position].textResId)
-        }.attach()
-
-        binding.tabLayout.addOnTabSelectedListener(object : TabLayout.OnTabSelectedListener {
-            override fun onTabSelected(tab: TabLayout.Tab?) {
-                val mainTab = tab?.position ?: 0
-                model.setCurrentTab(mainTab)
-            }
-            override fun onTabUnselected(tab: TabLayout.Tab?) { }
-            override fun onTabReselected(tab: TabLayout.Tab?) { }
-        })
-
-        binding.composeView.setContent {
-            val connState by model.connectionState.collectAsStateWithLifecycle()
-            val channels by model.channels.collectAsStateWithLifecycle()
-            val requestChannelSet by model.requestChannelSet.collectAsStateWithLifecycle()
-
->>>>>>> 6bb282f9
             AppTheme {
                 MainScreen(model, ::onMainMenuAction)
             }
