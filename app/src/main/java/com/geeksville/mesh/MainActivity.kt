--- conflicted
+++ resolved
@@ -1077,10 +1077,10 @@
                 chooseMapStyle()
                 return true
             }
-<<<<<<< HEAD
             R.id.show_intro -> {
                 startActivity(Intent(this, AppIntroduction::class.java))
-=======
+                return true
+            }            
             R.id.preferences_quick_chat -> {
                 val fragmentManager: FragmentManager = supportFragmentManager
                 val fragmentTransaction: FragmentTransaction = fragmentManager.beginTransaction()
@@ -1088,7 +1088,6 @@
                 fragmentTransaction.add(R.id.mainActivityLayout, nameFragment)
                 fragmentTransaction.addToBackStack(null)
                 fragmentTransaction.commit()
->>>>>>> 79b3b1c0
                 return true
             }
             else -> super.onOptionsItemSelected(item)
