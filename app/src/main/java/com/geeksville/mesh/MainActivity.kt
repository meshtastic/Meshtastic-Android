--- conflicted
+++ resolved
@@ -625,12 +625,6 @@
 
                 debug("Getting latest radioconfig from service")
                 try {
-<<<<<<< HEAD
-                    model.radioConfig.value =
-                        RadioConfigProtos.RadioConfig.parseFrom(service.radioConfig)
-
-=======
->>>>>>> 5c19b264
                     val info = service.myNodeInfo
                     model.myNodeInfo.value = info
 
@@ -656,7 +650,7 @@
                         // If our app is too old, we probably don't understand the new radioconfig messages
 
                         model.radioConfig.value =
-                            MeshProtos.RadioConfig.parseFrom(service.radioConfig)
+                            RadioConfigProtos.RadioConfig.parseFrom(service.radioConfig)
 
                         updateNodesFromDevice()
 
