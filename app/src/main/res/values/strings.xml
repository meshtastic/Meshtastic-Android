--- conflicted
+++ resolved
@@ -207,14 +207,11 @@
     <string name="mute_8_hours">8 hours</string>
     <string name="mute_1_week">1 week</string>
     <string name="mute_always">Always</string>
-<<<<<<< HEAD
     <plurals name="add_channel_from_qr">
         <item quantity="one">Do you want to add a new channel?</item>
         <item quantity="other">Do you want to add %d new channels?</item>
     </plurals>
-=======
     <string name="scanned_channels">Scanned Channels</string>
     <string name="current_channels">Current Channels</string>
     <string name="replace">Replace</string>
->>>>>>> cc5543f4
 </resources>