<resources>
    // Language tags native names (not available via .getDisplayLanguage)
    <string name="fr_HT" translatable="false">Kreyòl ayisyen</string>
    <string name="pt_BR" translatable="false">Português do Brasil</string>

    <string name="app_name" translatable="false">Meshtastic</string>
    <string name="sample_distance" translatable="false">2.13 km</string>
    <string name="some_username" translatable="false">SKH</string>
    <string name="test_devname1" translatable="false">Meshtastic_ac23</string>
    <string name="test_devname2" translatable="false">Meshtastic_1267</string>
    <string name="sample_coords" translatable="false">55.332244 34.442211</string>
    <string name="sample_message" translatable="false">hey I found the cache, it is over here next to the big tiger. I\'m kinda scared.</string>

<<<<<<< HEAD
    <string name="unknown_node_short_name">\???</string>

    <string name="elevation_suffix">ASL</string>
=======
    <string name="unknown_node_short_name" translatable="false">\???</string>
>>>>>>> 1468b26d

    <string name="channel_name">Channel Name</string>
    <string name="channel_options">Channel options</string>
    <string name="qr_code">QR code</string>
    <string name="unset">Unset</string>
    <string name="connection_status">Connection status</string>
    <string name="application_icon">application icon</string>
    <string name="unknown_username">Unknown Username</string>
    <string name="send">Send</string>
    <string name="send_text">Send Text</string>
    <string name="warning_not_paired">You haven\'t yet paired a Meshtastic compatible radio with this phone. Please pair a device and set your username.\n\nThis open-source application is in development, if you find problems please post on our forum: meshtastic.discourse.group.\n\nFor more information see our web page - www.meshtastic.org.</string>
    <string name="you">You</string>
    <string name="your_name">Your Name</string>
    <string name="analytics_okay">Anonymous usage statistics and crash reports.</string>
    <string name="looking_for_meshtastic_devices">Looking for Meshtastic devices…</string>
    <string name="starting_pairing">Starting pairing</string>
    <string name="url_for_join">A URL for joining a Meshtastic mesh</string>
    <string name="accept">Accept</string>
    <string name="cancel">Cancel</string>
    <string name="change_channel">Change channel</string>
    <string name="are_you_sure_channel">Are you sure you want to change the channel? All communication with other nodes will stop until you share the new channel settings.</string>
    <string name="new_channel_rcvd">New Channel URL received</string>
    <string name="do_you_want_switch">Do you want to switch to the \'%s\' channel?</string>
    <string name="permission_missing">Meshtastic needs location permission and location must be turned on to find new devices via Bluetooth. You can turn it off again afterwards.</string>
    <string name="radio_sleeping">Radio was sleeping, could not change channel</string>
    <string name="report_bug">Report Bug</string>
    <string name="report_a_bug">Report a bug</string>
    <string name="report_bug_text">Are you sure you want to report a bug? After reporting, please post in meshtastic.discourse.group so we can match up the report with what you found.</string>
    <string name="report">Report</string>
    <string name="not_paired_yet">You have not paired a radio yet.</string>
    <string name="change_radio">Change radio</string>
    <string name="pairing_completed">Pairing completed, starting service</string>
    <string name="pairing_failed_try_again">Pairing failed, please select again</string>
    <string name="location_disabled">Location access is turned off, can not provide position to mesh.</string>
    <string name="share">Share</string>
    <string name="disconnected">Disconnected</string>
    <string name="device_sleeping">Device sleeping</string>
    <string name="connected_count">Connected: %1$s of %2$s online</string>
    <string name="list_of_nodes">A list of nodes in the network</string>
    <string name="update_firmware">Update Firmware</string>
    <string name="ip_address">IP Address:</string>
    <string name="connected">Connected to radio</string>
    <string name="connected_to">Connected to radio (%s)</string>
    <string name="not_connected">Not connected</string>
    <string name="connected_sleeping">Connected to radio, but it is sleeping</string>
    <string name="update_to">Update to %s</string>
    <string name="app_too_old">Application update required</string>
    <string name="must_update">You must update this application on the app store (or Github). It is too old to talk to this radio firmware.  Please read our <a href="https://meshtastic.org/docs/software/android/installation">docs</a> on this topic.</string>
    <string name="none">None (disable)</string>
    <string name="modem_config_short">Short Range / Fast</string>
    <string name="modem_config_medium">Medium Range / Fast</string>
    <string name="modem_config_long">Long Range / Fast</string>
    <string name="modem_config_mod_long">Long Range / Moderate</string>
    <string name="modem_config_very_long">Very Long Range / Slow</string>
    <string name="modem_config_unrecognized">UNRECOGNIZED</string>
    <string name="meshtastic_service_notifications">Service notifications</string>
    <string name="location_disabled_warning">Location must be turned on (high accuracy) to find new devices via bluetooth. You can turn it off again afterwards.</string>
    <string name="about">About</string>
    <string name="a_list_of_nodes_in_the_mesh">A list of nodes in the mesh</string>
    <string name="text_messages">Text messages</string>
    <string name="channel_invalid">This Channel URL is invalid and can not be used</string>
    <string name="debug_panel">Debug Panel</string>
    <string name="debug_last_messages">500 last messages</string>
    <string name="clear">Clear</string>
    <string name="updating_firmware">Updating firmware, wait up to eight minutes…</string>
    <string name="update_successful">Update successful</string>
    <string name="update_failed">Update failed</string>
    <string name="message_reception_time">message reception time</string>
    <string name="message_reception_state">message reception state</string>
    <string name="message_delivery_status">Message delivery status</string>
    <string name="meshtastic_messages_notifications">Message notifications</string>
    <string name="protocol_stress_test">Protocol stress test</string>
    <string name="firmware_too_old">Firmware update required</string>
    <string name="firmware_old">The radio firmware is too old to talk to this application, please go to the settings pane and choose \"Update Firmware\".  For more information on this see <a href="https://meshtastic.org/docs/getting-started/flashing-firmware">our Firmware Installation guide</a>.</string>
    <string name="okay">Okay</string>
    <string name="must_set_region">You must set a region!</string>
    <string name="region">Region</string>
    <string name="cant_change_no_radio">Couldn\'t change channel, because radio is not yet connected. Please try again.</string>
    <string name="save_messages">Export rangetest.csv</string>
    <string name="reset">Reset</string>
    <string name="scan">Scan</string>
    <string name="are_you_sure_change_default">Are you sure you want to change to the default channel?</string>
    <string name="reset_to_defaults">Reset to defaults</string>
    <string name="apply">Apply</string>
    <string name="no_app_found">No application found to send URLs</string>
    <string name="theme">Theme</string>
    <string name="theme_light">Light</string>
    <string name="theme_dark">Dark</string>
    <string name="theme_system">System default</string>
    <string name="choose_theme">Choose theme</string>
    <string name="background_required">Background location</string>
    <string name="why_background_required">For this feature, you must grant Location permission option \"Allow all the time\".\nThis allows Meshtastic to read your smartphone location and send it to other members of your mesh, even when the app is closed or not in use.</string>
    <string name="required_permissions">Required permissions</string>
    <string name="provide_location_to_mesh">Provide phone location to mesh</string>
    <string name="camera_required">Camera permission</string>
    <string name="why_camera_required">We must be granted access to the camera to read QR codes. No pictures or videos will be saved.</string>
    <string name="notification_required">Notification permission</string>
    <string name="why_notification_required">Meshtastic needs permission for service and message notifications.</string>
    <string name="notification_denied">Notification permission denied. To turn on notifications, access: Android Settings > Apps > Meshtastic > Notifications.</string>
    <string name="modem_config_slow_short">Short Range / Slow</string>
    <string name="modem_config_slow_medium">Medium Range / Slow</string>
    <plurals name="delete_messages">
        <item quantity="one">Delete message?</item>
        <item quantity="other">Delete %s messages?</item>
    </plurals>
    <string name="delete">Delete</string>
    <string name="delete_for_everyone">Delete for everyone</string>
    <string name="delete_for_me">Delete for me</string>
    <string name="select_all">Select all</string>
    <string name="modem_config_slow_long">Long Range / Slow</string>
    <string name="map_style_selection">Style Selection</string>
    <string name="map_download_region">Download Region</string>
    <string name="name">Name</string>
    <string name="description">Description</string>
    <string name="locked">Locked</string>
    <string name="save">Save</string>
    <string name="preferences_language">Language</string>
    <string name="preferences_system_default">System default</string>
    <string name="resend">Resend</string>
    <string name="shutdown">Shutdown</string>
    <string name="reboot">Reboot</string>
    <string name="traceroute">Traceroute</string>
    <string name="intro_show">Show Introduction</string>
    <string name="intro_welcome">Welcome to Meshtastic</string>
    <string name="intro_welcome_text">Meshtastic is an open-source, off-grid, encrypted communication platform. The Meshtastic radios form a mesh network and communicate using the LoRa protocol to send text messages.</string>
    <string name="intro_started">…Let\'s get started!</string>
    <string name="intro_started_text">Connect your Meshtastic device by using either Bluetooth, Serial or WiFi. \n\nYou can see which devices are compatible at www.meshtastic.org/docs/hardware</string>
    <string name="intro_encryption">"Setting up encryption"</string>
    <string name="intro_encryption_text">As standard, a default encryption key is set. To enable your own channel and enhanced encryption, go to the channel tab and change the channel name, this will set a random key for AES256 encryption. \n\nTo communicate with other devices they will need to scan your QR code or follow the shared link to configure the channel settings.</string>
    <string name="message">Message</string>
    <string name="quick_chat">Quick chat options</string>
    <string name="quick_chat_new">New quick chat</string>
    <string name="quick_chat_edit">Edit quick chat</string>
    <string name="quick_chat_append">Append to message</string>
    <string name="quick_chat_instant">Instantly send</string>
    <string name="warning_default_psk">Empty channel names use the default encryption key (any device on %s can read your messages).</string>
    <string name="factory_reset">Factory reset</string>
    <string name="factory_reset_description">This will clear all device configuration you have done.</string>
    <string name="bluetooth_disabled">Bluetooth disabled</string>
    <string name="permission_missing_31">Meshtastic needs Nearby devices permission to find and connect to devices via Bluetooth. You can turn it off when not in use.</string>
    <string name="direct_message">Direct Message</string>
    <string name="nodedb_reset">NodeDB reset</string>
    <string name="nodedb_reset_description">This will clear all nodes from this list.</string>
    <string name="ignore">Ignore</string>
    <string name="ignore_add">Add \'%s\' to ignore list? Your radio will reboot after making this change.</string>
    <string name="ignore_remove">Remove \'%s\' from ignore list? Your radio will reboot after making this change.</string>
    <string name="map_select_download_region">Select download region</string>
    <string name="map_tile_download_estimate">Tile download estimate:</string>
    <string name="map_start_download">Start Download</string>
    <string name="request_position">Request position</string>
    <string name="close">Close</string>
    <string name="device_settings">Radio configuration</string>
    <string name="module_settings">Module configuration</string>
    <string name="add">Add</string>
    <string name="calculating">Calculating…</string>
    <string name="map_offline_manager">Offline Manager</string>
    <string name="map_cache_size">Current Cache size</string>
    <string name="map_cache_info">Cache Capacity: %1$.2f MB\nCache Usage: %2$.2f MB</string>
    <string name="map_clear_tiles">Clear Downloaded Tiles</string>
    <string name="map_tile_source">Tile Source</string>
    <string name="map_purge_success">SQL Cache purged for %s</string>
    <string name="map_purge_fail">SQL Cache purge failed, see logcat for details</string>
    <string name="map_cache_manager">Cache Manager</string>
    <string name="map_download_complete">Download complete!</string>
    <string name="map_download_errors">Download complete with %d errors</string>
    <string name="map_cache_tiles">%d tiles</string>
    <string name="map_subDescription">bearing: %1$d° distance: %2$s</string>
    <string name="waypoint_edit">Edit waypoint</string>
    <string name="waypoint_delete">Delete waypoint?</string>
    <string name="waypoint_new">New waypoint</string>
    <string name="waypoint_received">Received waypoint: %s</string>
    <string name="error_duty_cycle">Duty Cycle limit reached. Cannot send messages right now, please try again later.</string>
</resources><|MERGE_RESOLUTION|>--- conflicted
+++ resolved
@@ -11,13 +11,9 @@
     <string name="sample_coords" translatable="false">55.332244 34.442211</string>
     <string name="sample_message" translatable="false">hey I found the cache, it is over here next to the big tiger. I\'m kinda scared.</string>
 
-<<<<<<< HEAD
-    <string name="unknown_node_short_name">\???</string>
+    <string name="unknown_node_short_name" translatable="false">\???</string>
 
     <string name="elevation_suffix">ASL</string>
-=======
-    <string name="unknown_node_short_name" translatable="false">\???</string>
->>>>>>> 1468b26d
 
     <string name="channel_name">Channel Name</string>
     <string name="channel_options">Channel options</string>
