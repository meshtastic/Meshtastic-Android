--- conflicted
+++ resolved
@@ -36,25 +36,18 @@
         lateinit var analytics: AnalyticsProvider
     }
 
-<<<<<<< HEAD
     val isGooglePlayAvailable: Boolean
         get() {
             return false
         }
 
-=======
->>>>>>> ab22a655
     // / Are we running inside the testlab?
     val isInTestLab: Boolean
         get() {
             val testLabSetting = Settings.System.getString(contentResolver, "firebase.test.lab") ?: null
-<<<<<<< HEAD
             if (testLabSetting != null) {
                 info("Testlab is $testLabSetting")
             }
-=======
-            if (testLabSetting != null) info("Testlab is $testLabSetting")
->>>>>>> ab22a655
             return "true" == testLabSetting
         }
 
@@ -87,13 +80,10 @@
         analytics = nopAnalytics
         isAnalyticsAllowed = false
     }
-<<<<<<< HEAD
-=======
 }
 
 fun Context.isGooglePlayAvailable(): Boolean = false
 
 fun setAttributes(deviceVersion: String, deviceHardware: DeviceHardware) {
     // No-op for F-Droid version
->>>>>>> ab22a655
 }