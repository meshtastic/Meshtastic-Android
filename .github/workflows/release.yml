name: Make Release

on:
  workflow_dispatch:
  push:
    tags:
      - 'v*'

concurrency:
  group: ${{ github.workflow }}-${{ github.ref }}
  cancel-in-progress: true

permissions:
  contents: write
  pull-requests: read
  id-token: write
  attestations: write

jobs:
  prepare-build-info:
    runs-on: ubuntu-latest
    outputs:
      APP_VERSION_NAME: ${{ steps.get_version_name.outputs.APP_VERSION_NAME }}
      APP_VERSION_CODE: ${{ steps.calculate_version_code.outputs.versionCode }}
    steps:
      - name: Checkout code
        uses: actions/checkout@v5
        with:
          fetch-depth: 0
          submodules: 'recursive'

      - name: Set up JDK 21
        uses: actions/setup-java@v5
        with:
          java-version: '21'
          distribution: 'jetbrains'

      - name: Setup Gradle
        uses: gradle/actions/setup-gradle@v4
        with:
          cache-encryption-key: ${{ secrets.GRADLE_ENCRYPTION_KEY }}
          build-scan-publish: true
          build-scan-terms-of-use-url: 'https://gradle.com/terms-of-service'
          build-scan-terms-of-use-agree: 'yes'

      - name: Determine Version Name from Tag
        id: get_version_name
        run: echo "APP_VERSION_NAME=$(echo ${GITHUB_REF_NAME#v} | sed 's/-.*//')" >> $GITHUB_OUTPUT

      - name: Calculate Version Code from Epoch
        id: calculate_version_code
        # We use epoch minutes to ensure a unique, always-incrementing version code.
        # This is compatible with our release strategy of tagging the same commit for different
        # channels (internal, closed, open, prod), as each build needs a unique code.
        # This will overflow Integer.MAX_VALUE in the year 6052, hopefully we'll have moved on by then.
        run: echo "versionCode=$(( $(date +%s) / 60 ))" >> $GITHUB_OUTPUT

  release-google:
    runs-on: ubuntu-latest
    needs: prepare-build-info
    steps:
      - name: Checkout code
        uses: actions/checkout@v5
        with:
          fetch-depth: 0
          submodules: 'recursive'

      - name: Set up JDK 21
        uses: actions/setup-java@v5
        with:
          java-version: '21'
          distribution: 'jetbrains'

      - name: Setup Gradle
        uses: gradle/actions/setup-gradle@v4
        with:
          cache-encryption-key: ${{ secrets.GRADLE_ENCRYPTION_KEY }}
          build-scan-publish: true
          build-scan-terms-of-use-url: 'https://gradle.com/terms-of-service'
          build-scan-terms-of-use-agree: 'yes'

      - name: Load secrets
        env:
          GSERVICES: ${{ secrets.GSERVICES }}
          KEYSTORE: ${{ secrets.KEYSTORE }}
          KEYSTORE_FILENAME: ${{ secrets.KEYSTORE_FILENAME }}
          KEYSTORE_PROPERTIES: ${{ secrets.KEYSTORE_PROPERTIES }}
          DATADOG_APPLICATION_ID: ${{ secrets.DATADOG_APPLICATION_ID }}
          DATADOG_CLIENT_TOKEN: ${{ secrets.DATADOG_CLIENT_TOKEN }}
          GOOGLE_MAPS_API_KEY: ${{ secrets.GOOGLE_MAPS_API_KEY }}
          GOOGLE_PLAY_JSON_KEY: ${{ secrets.GOOGLE_PLAY_JSON_KEY }}
        run: |
          rm -f ./app/google-services.json # Ensure clean state
          echo $GSERVICES > ./app/google-services.json
          echo $KEYSTORE | base64 -di > ./app/$KEYSTORE_FILENAME
          echo "$KEYSTORE_PROPERTIES" > ./keystore.properties
          echo "datadogApplicationId=$DATADOG_APPLICATION_ID" >> ./secrets.properties
          echo "datadogClientToken=$DATADOG_CLIENT_TOKEN" >> ./secrets.properties
          echo "MAPS_API_KEY=$GOOGLE_MAPS_API_KEY" >> ./secrets.properties
          echo "$GOOGLE_PLAY_JSON_KEY" > ./fastlane/play-store-credentials.json

      - name: Setup Fastlane
        uses: ruby/setup-ruby@v1
        with:
          ruby-version: '3.2'
          bundler-cache: true

      - name: Generate Changelog for Pre-Releases
        if: contains(github.ref_name, '-closed') || contains(github.ref_name, '-open')
        env:
          APP_VERSION_CODE: ${{ needs.prepare-build-info.outputs.APP_VERSION_CODE }}
        run: |
          CHANGELOG_PATH="./fastlane/metadata/android/en-US/changelogs/${APP_VERSION_CODE}.txt"
          echo "For a detailed list of changes, please see the GitHub release notes:" > $CHANGELOG_PATH
          echo "https://github.com/${{ github.repository }}/releases/tag/${{ github.ref_name }}" >> $CHANGELOG_PATH

      - name: Determine Fastlane Lane
        id: fastlane_lane
        run: |
          TAG_NAME="${{ github.ref_name }}"
          if [[ "$TAG_NAME" == *"-internal"* ]]; then
            echo "lane=internal" >> $GITHUB_OUTPUT
          elif [[ "$TAG_NAME" == *"-closed"* ]]; then
            echo "lane=closed" >> $GITHUB_OUTPUT
          elif [[ "$TAG_NAME" == *"-open"* ]]; then
            echo "lane=open" >> $GITHUB_OUTPUT
          else
            echo "lane=production" >> $GITHUB_OUTPUT
          fi

      - name: Build and Deploy Google Play Tracks with Fastlane
        env:
          VERSION_NAME: ${{ needs.prepare-build-info.outputs.APP_VERSION_NAME }}
          VERSION_CODE: ${{ needs.prepare-build-info.outputs.APP_VERSION_CODE }}
        run: bundle exec fastlane ${{ steps.fastlane_lane.outputs.lane }}

      - name: Upload Google AAB artifact
        uses: actions/upload-artifact@v4
        with:
          name: google-aab
          path: app/build/outputs/bundle/googleRelease/app-google-release.aab
          retention-days: 1

      - name: Upload Google APK artifact
        uses: actions/upload-artifact@v4
        with:
          name: google-apk
          path: app/build/outputs/apk/google/release/app-google-release.apk
          retention-days: 1

  release-fdroid:
    runs-on: ubuntu-latest
    needs: prepare-build-info
    steps:
      - name: Checkout code
        uses: actions/checkout@v5
        with:
          fetch-depth: 0
          submodules: 'recursive'

      - name: Set up JDK 21
        uses: actions/setup-java@v5
        with:
          java-version: '21'
          distribution: 'jetbrains'

      - name: Setup Gradle
        uses: gradle/actions/setup-gradle@v4
        with:
          cache-encryption-key: ${{ secrets.GRADLE_ENCRYPTION_KEY }}
          build-scan-publish: true
          build-scan-terms-of-use-url: 'https://gradle.com/terms-of-service'
          build-scan-terms-of-use-agree: 'yes'

      - name: Load secrets
        env:
          KEYSTORE: ${{ secrets.KEYSTORE }}
          KEYSTORE_FILENAME: ${{ secrets.KEYSTORE_FILENAME }}
          KEYSTORE_PROPERTIES: ${{ secrets.KEYSTORE_PROPERTIES }}
        run: |
          echo $KEYSTORE | base64 -di > ./app/$KEYSTORE_FILENAME
          echo "$KEYSTORE_PROPERTIES" > ./keystore.properties

      - name: Setup Fastlane
        uses: ruby/setup-ruby@v1
        with:
          ruby-version: '3.2'
          bundler-cache: true

      - name: Build F-Droid with Fastlane
        env:
          VERSION_NAME: ${{ needs.prepare-build-info.outputs.APP_VERSION_NAME }}
          VERSION_CODE: ${{ needs.prepare-build-info.outputs.APP_VERSION_CODE }}
        run: bundle exec fastlane fdroid_build

      - name: Upload F-Droid APK artifact
        uses: actions/upload-artifact@v4
        with:
          name: fdroid-apk
          path: app/build/outputs/apk/fdroid/release/app-fdroid-release.apk
          retention-days: 1

  finalize-release:
    runs-on: ubuntu-latest
    needs: [release-google, release-fdroid]
    steps:
      - name: Download Google AAB
        uses: actions/download-artifact@v5
        with:
          name: google-aab
          path: ./google/bundle

      - name: Download Google APK
        uses: actions/download-artifact@v5
        with:
          name: google-apk
          path: ./google/apk

      - name: Download F-Droid APK
        uses: actions/download-artifact@v5
        with:
          name: fdroid-apk
          path: ./fdroid

      - name: Create GitHub Release
        id: create_gh_release
        uses: softprops/action-gh-release@v2
        with:
          tag_name: ${{ github.ref_name }}
          name: Release ${{ github.ref_name }}
          generate_release_notes: true
          files: |
            ./google/bundle/app-google-release.aab
            ./google/apk/app-google-release.apk
            ./fdroid/app-fdroid-release.apk
<<<<<<< HEAD
          draft: ${{ contains(github.ref_name, '-internal') }}
=======
          draft: false
>>>>>>> 5dbc5199
          prerelease: ${{ contains(github.ref_name, '-internal') || contains(github.ref_name, '-closed') || contains(github.ref_name, '-open') }}
        env:
          GITHUB_TOKEN: ${{ secrets.GITHUB_TOKEN }}<|MERGE_RESOLUTION|>--- conflicted
+++ resolved
@@ -230,14 +230,11 @@
           name: Release ${{ github.ref_name }}
           generate_release_notes: true
           files: |
-            ./google/bundle/app-google-release.aab
-            ./google/apk/app-google-release.apk
-            ./fdroid/app-fdroid-release.apk
-<<<<<<< HEAD
+            ./build-artifacts/google/bundle/app-google-release.aab
+            ./build-artifacts/google/apk/app-google-release.apk
+            ./build-artifacts/fdroid/app-fdroid-release.apk
+            ./version_info.txt
           draft: ${{ contains(github.ref_name, '-internal') }}
-=======
-          draft: false
->>>>>>> 5dbc5199
           prerelease: ${{ contains(github.ref_name, '-internal') || contains(github.ref_name, '-closed') || contains(github.ref_name, '-open') }}
         env:
           GITHUB_TOKEN: ${{ secrets.GITHUB_TOKEN }}