--- conflicted
+++ resolved
@@ -20,13 +20,8 @@
     const val MIN_SDK = 26
     const val TARGET_SDK = 36
     const val COMPILE_SDK = 36
-<<<<<<< HEAD
-    const val VERSION_CODE = 30624 // format is Mmmss (where M is 1+the numeric major number
-    const val VERSION_NAME = "2.6.24"
-=======
     const val VERSION_CODE = 30628 // format is Mmmss (where M is 1+the numeric major number)
     const val VERSION_NAME = "2.6.28"
->>>>>>> 8b095aba
     const val MIN_FW_VERSION = "2.5.14" // Minimum device firmware version supported by this app
     const val ABS_MIN_FW_VERSION = "2.3.15" // Minimum device firmware version supported by this app
 }