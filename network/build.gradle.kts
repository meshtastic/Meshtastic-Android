/*
 * Copyright (c) 2025 Meshtastic LLC
 *
 * This program is free software: you can redistribute it and/or modify
 * it under the terms of the GNU General Public License as published by
 * the Free Software Foundation, either version 3 of the License, or
 * (at your option) any later version.
 *
 * This program is distributed in the hope that it will be useful,
 * but WITHOUT ANY WARRANTY; without even the implied warranty of
 * MERCHANTABILITY or FITNESS FOR A PARTICULAR PURPOSE.  See the
 * GNU General Public License for more details.
 *
 * You should have received a copy of the GNU General Public License
 * along with this program.  If not, see <https://www.gnu.org/licenses/>.
 */


plugins {
    alias(libs.plugins.android.library)
    alias(libs.plugins.kotlin.android)
    alias(libs.plugins.hilt)
    alias(libs.plugins.devtools.ksp)
    alias(libs.plugins.detekt)
    id("kotlinx-serialization")
}

android {
    buildFeatures {
        buildConfig = true
    }
    compileSdk = Configs.COMPILE_SDK
    defaultConfig {
<<<<<<< HEAD
        minSdk = Configs.MIN_SDK
=======
        minSdk = Configs.MIN_SDK_VERSION
>>>>>>> 8b095aba
    }

    namespace = "com.geeksville.mesh.network"

    flavorDimensions += "default"
    productFlavors {
        create("fdroid") {
            dimension = "default"
        }
        create("google") {
            dimension = "default"
        }
    }
}

kotlin {
    jvmToolchain(21)
}

dependencies {
    implementation(libs.bundles.hilt)
    implementation(libs.bundles.retrofit)
    implementation(libs.bundles.coil)
    ksp(libs.hilt.compiler)
    implementation(libs.kotlinx.serialization.json)
    detektPlugins(libs.detekt.formatting)
}

detekt {
    config.setFrom("../config/detekt/detekt.yml")
    baseline = file("../config/detekt/detekt-baseline-network.xml")
    source.setFrom(
        files(
            "src/main/java",
            "google/main/java",
            "fdroid/main/java",
        )
    )
}
<|MERGE_RESOLUTION|>--- conflicted
+++ resolved
@@ -15,6 +15,7 @@
  * along with this program.  If not, see <https://www.gnu.org/licenses/>.
  */
 
+import org.jetbrains.kotlin.gradle.dsl.JvmTarget
 
 plugins {
     alias(libs.plugins.android.library)
@@ -31,11 +32,7 @@
     }
     compileSdk = Configs.COMPILE_SDK
     defaultConfig {
-<<<<<<< HEAD
         minSdk = Configs.MIN_SDK
-=======
-        minSdk = Configs.MIN_SDK_VERSION
->>>>>>> 8b095aba
     }
 
     namespace = "com.geeksville.mesh.network"
@@ -74,4 +71,4 @@
             "fdroid/main/java",
         )
     )
-}
+}