#
# Copyright (c) 2025 Meshtastic LLC
#
# This program is free software: you can redistribute it and/or modify
# it under the terms of the GNU General Public License as published by
# the Free Software Foundation, either version 3 of the License, or
# (at your option) any later version.
#
# This program is distributed in the hope that it will be useful,
# but WITHOUT ANY WARRANTY; without even the implied warranty of
# MERCHANTABILITY or FITNESS FOR A PARTICULAR PURPOSE.  See the
# GNU General Public License for more details.
#
# You should have received a copy of the GNU General Public License
# along with this program.  If not, see <https://www.gnu.org/licenses/>.
#

# Offset for reproducible versionCode calculation (see RELEASE_PROCESS.md)
VERSION_CODE_OFFSET=29314197

# Application and SDK versions
APPLICATION_ID=com.geeksville.mesh
MIN_SDK=26
TARGET_SDK=36
COMPILE_SDK=36

# Base version name for local development and fallback
# On CI, this is overridden by the Git tag
# Before a release, update this to the new Git tag version
<<<<<<< HEAD
VERSION_NAME_BASE=2.7.7
=======
VERSION_NAME_BASE=2.7.8
>>>>>>> f9575a2a

# Minimum firmware versions supported by this app
MIN_FW_VERSION=2.5.14
ABS_MIN_FW_VERSION=2.3.15<|MERGE_RESOLUTION|>--- conflicted
+++ resolved
@@ -27,11 +27,7 @@
 # Base version name for local development and fallback
 # On CI, this is overridden by the Git tag
 # Before a release, update this to the new Git tag version
-<<<<<<< HEAD
-VERSION_NAME_BASE=2.7.7
-=======
 VERSION_NAME_BASE=2.7.8
->>>>>>> f9575a2a
 
 # Minimum firmware versions supported by this app
 MIN_FW_VERSION=2.5.14
